# See https://help.github.com/articles/ignoring-files/ for more about ignoring files.

# dependencies
/node_modules
/.pnp
.pnp.js
.yarn/install-state.gz

# testing
/coverage

# next.js
/.next/
/out/

# production
/build

# misc
.DS_Store
*.pem

# debug
npm-debug.log*
yarn-debug.log*
yarn-error.log*

# local env files
.env*.local

# vercel
.vercel

# typescript
*.tsbuildinfo
next-env.d.ts

<<<<<<< HEAD
# ipynbs
*.ipynb

# vscode
.hintrc
=======
# bads
.hintrc
*.ipynb
>>>>>>> 2039240c
<|MERGE_RESOLUTION|>--- conflicted
+++ resolved
@@ -35,14 +35,8 @@
 *.tsbuildinfo
 next-env.d.ts
 
-<<<<<<< HEAD
 # ipynbs
 *.ipynb
 
 # vscode
 .hintrc
-=======
-# bads
-.hintrc
-*.ipynb
->>>>>>> 2039240c
