// custom types for supabase
// ./types/userProfile.ts

<<<<<<< HEAD
=======
export type Email = {
  [key: string]: any;
  id: number;
  sender: string;
  receiver: string;
  subject: string;
  body: string;
  status: string;
  date_created: Date;
};

export type Address = {
  street: string;
  city: string;
  state: string;
  country: string;
  zip: string;
};

export type Socials = {
  facebook: string;
  twitter: string;
  instagram: string;
  linkedin: string;
};

<<<<<<< HEAD
=======
export type Organization = {
  id?: string;
  selected?: boolean;
  organizationid: string;
  name: string;
  description: string;
  adminid: string;
  created_at: Date;
  organization_type: string;
  industry: string;
  organization_size: string;
  website: string;
  date_established: Date;
  address: Address;
  socials: Socials;
  slug: string;
  photo: string;
  banner: string;
};

// Define the Event type based on the provided schema
export type Event = {
  id?: string;
  eventid: string;
  organizationid: string;
  title: string;
  description: string;
  eventdatetime: string;
  location: string;
  registrationfee: number;
  createdat: string;
  capacity: number;
  adminid: string;
  privacy: string;
  eventphoto: string;
  tags: string[];
  eventslug: string;
  selected?: boolean; // Optional property to track selection state
}
>>>>>>> 5e3b0f24347089edf1c0bcd652501440a6645bc7

>>>>>>> 99e5e351
export type UserProfile = {
  userid?: string;
  first_name?: string;
  last_name?: string;
  gender?: string;
  dateofbirth?: string;
  description?: string;
  company?: string;
  profilepicture?: string | undefined; // Now a string to store the URL
  website?: string;
  updatedat?: Date;
  length?: number;
};

// ./types/combinedUserData.ts
export type CombinedUserData = {
  selected?: boolean;
  id?: string | undefined;
  email?: string;
  role?: string;
  created_at?: Date;
  updated_at?: Date;
  first_name?: string;
  last_name?: string;
  gender?: string;
  dateofbirth?: Date;
  description?: string;
  company?: string;
  website?: string;
  updatedat?: Date;
};

export interface Membership {
  // membershipname: string;
  name: string;
  membershipid: string;
  organizationid: string;
  description: string;
  registrationfee: number;
  features: string[];
  mostPopular: boolean;
  yearlydiscount: number;
}

export interface MembershipsProps {
  memberships: Membership[];
  userid: string;
}

// Add these type definitions to your types.ts file

export type EmailContent = {
  from: string;
  to: string;
  subject: string;
  html: string;
  attachments: any[]; // Specify a more precise type for attachments if possible
};

export type AdminUuid = string; // Assuming admin UUIDs are strings
export type User = CombinedUserData; // Based on the structure, it seems User can be CombinedUserData
export type OrganizationUuid = string; // Assuming organization UUIDs are strings
export type EventUuid = string; // Assuming event UUIDs are strings
// Add this type definition to your types.ts file

export type CreateEmailResponse = {
  data?: any; // Replace 'any' with a more specific type if possible
  error?: any; // Replace 'any' with a more specific type if possible
};

export interface Event {
  id: string;
  eventid: string;
  eventphoto: string;
  title: string;
  description: string;
  registrationfee: number;
  eventdatetime: Date;
  location: string;
  capacity: number;
  organizationid: string;
  eventslug: string;
  imageUrl: string;
  tags: string[];
  privacy: string;
  createdat: Date;
}

export interface Organization {
  id: string;
  selected?: boolean;
  organization_id: string;
  organizationid: string;
  name: string;
  description: string;
  created_at: Date;
  organization_type: string;
  organization_size: number;
  photo: string;
  banner: string;
  slug: string;
  socials: string[];
  total_members: number;
  total_posts: number;
  total_events: number;
}<|MERGE_RESOLUTION|>--- conflicted
+++ resolved
@@ -1,8 +1,6 @@
 // custom types for supabase
 // ./types/userProfile.ts
 
-<<<<<<< HEAD
-=======
 export type Email = {
   [key: string]: any;
   id: number;
@@ -29,50 +27,6 @@
   linkedin: string;
 };
 
-<<<<<<< HEAD
-=======
-export type Organization = {
-  id?: string;
-  selected?: boolean;
-  organizationid: string;
-  name: string;
-  description: string;
-  adminid: string;
-  created_at: Date;
-  organization_type: string;
-  industry: string;
-  organization_size: string;
-  website: string;
-  date_established: Date;
-  address: Address;
-  socials: Socials;
-  slug: string;
-  photo: string;
-  banner: string;
-};
-
-// Define the Event type based on the provided schema
-export type Event = {
-  id?: string;
-  eventid: string;
-  organizationid: string;
-  title: string;
-  description: string;
-  eventdatetime: string;
-  location: string;
-  registrationfee: number;
-  createdat: string;
-  capacity: number;
-  adminid: string;
-  privacy: string;
-  eventphoto: string;
-  tags: string[];
-  eventslug: string;
-  selected?: boolean; // Optional property to track selection state
-}
->>>>>>> 5e3b0f24347089edf1c0bcd652501440a6645bc7
-
->>>>>>> 99e5e351
 export type UserProfile = {
   userid?: string;
   first_name?: string;
