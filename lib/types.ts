// custom types for supabase
// ./types/userProfile.ts

export type Email = {
  [key: string]: any;
  id: number;
  sender: string;
  receiver: string;
  subject: string;
  body: string;
  status: string;
  date_created: Date;
};

export type Address = {
  street: string;
  city: string;
  state: string;
  country: string;
  zip: string;
};

export type Socials = {
  facebook: string;
  twitter: string;
  instagram: string;
  linkedin: string;
};

export type Organization = {
  id?: string;
  selected?: boolean;
  organizationid: string;
  name: string;
  description: string;
  adminid: string;
  created_at: Date;
  organization_type: string;
  industry: string;
  organization_size: string;
  website: string;
  date_established: Date;
  address: Address;
  socials: Socials;
  slug: string;
  photo: string;
  banner: string;
};

// Define the Event type based on the provided schema
export type Event = {
  id?: string;
  eventid: string;
  organizationid: string;
  title: string;
  description: string;
  eventdatetime: string;
  location: string;
  registrationfee: number;
  createdat: string;
  capacity: number;
  adminid: string;
  privacy: string;
  eventphoto: string;
  tags: string[];
  eventslug: string;
  selected?: boolean; // Optional property to track selection state
}

export type UserProfile = {
  userid?: string;
  first_name?: string;
  last_name?: string;
  gender?: string;
  dateofbirth?: string;
  description?: string;
  company?: string;
  profilepicture?: string | undefined; // Now a string to store the URL
  website?: string;
  updatedat?: Date;
  length?: number;
};

// ./types/combinedUserData.ts
export type CombinedUserData = {
<<<<<<< HEAD
  selected?: boolean;
  id?: string | undefined;
  email?: string
  role?: string
  created_at?: Date
  updated_at?: Date
  first_name?: string
  last_name?: string
  gender?: string
  dateofbirth?: Date
  description?: string
  company?: string
  website?: string
  updatedat?: Date
}
=======
  id?: string;
  email?: string;
  role?: string;
  created_at?: Date;
  updated_at?: Date;
  first_name?: string;
  last_name?: string;
  gender?: string;
  dateofbirth?: Date;
  description?: string;
  company?: string;
  website?: string;
  updatedat?: Date;
};
>>>>>>> fa91d33b

export interface Membership {
  membershipid: string;
  organizationid: string;
  name: string;
  description: string;
  registrationfee: number;
  features?: string[];
  mostPopular?: boolean;
}

export interface MembershipsProps {
  memberships: Membership[];
}
<<<<<<< HEAD
// Add these type definitions to your types.ts file

export type EmailContent = {
  from: string;
  to: string;
  subject: string;
  html: string;
  attachments: any[]; // Specify a more precise type for attachments if possible
};

export type AdminUuid = string; // Assuming admin UUIDs are strings
export type User = CombinedUserData; // Based on the structure, it seems User can be CombinedUserData
export type OrganizationUuid = string; // Assuming organization UUIDs are strings
export type EventUuid = string; // Assuming event UUIDs are strings
// Add this type definition to your types.ts file

export type CreateEmailResponse = {
  data?: any; // Replace 'any' with a more specific type if possible
  error?: any; // Replace 'any' with a more specific type if possible
};
=======

export interface Event {
  id: string;
  eventid: string;
  eventphoto: string;
  title: string;
  description: string;
  registrationfee: number;
  eventdatetime: Date;
  location: string;
  capacity: number;
  organizationid: string;
  eventslug: string;
  imageUrl: string;
  tags: string[];
  privacy: string;
  createdat: Date;
}

export interface Organization {
  id: string;
  organization_id: string;
  organizationid: string;
  name: string;
  description: string;
  created_at: Date;
  organization_type: string;
  organization_size: number;
  photo: string;
  banner: string;
  slug: string;
  socials: string[];
}
>>>>>>> fa91d33b
<|MERGE_RESOLUTION|>--- conflicted
+++ resolved
@@ -83,24 +83,8 @@
 
 // ./types/combinedUserData.ts
 export type CombinedUserData = {
-<<<<<<< HEAD
   selected?: boolean;
   id?: string | undefined;
-  email?: string
-  role?: string
-  created_at?: Date
-  updated_at?: Date
-  first_name?: string
-  last_name?: string
-  gender?: string
-  dateofbirth?: Date
-  description?: string
-  company?: string
-  website?: string
-  updatedat?: Date
-}
-=======
-  id?: string;
   email?: string;
   role?: string;
   created_at?: Date;
@@ -114,7 +98,7 @@
   website?: string;
   updatedat?: Date;
 };
->>>>>>> fa91d33b
+
 
 export interface Membership {
   membershipid: string;
@@ -129,7 +113,7 @@
 export interface MembershipsProps {
   memberships: Membership[];
 }
-<<<<<<< HEAD
+
 // Add these type definitions to your types.ts file
 
 export type EmailContent = {
@@ -150,7 +134,6 @@
   data?: any; // Replace 'any' with a more specific type if possible
   error?: any; // Replace 'any' with a more specific type if possible
 };
-=======
 
 export interface Event {
   id: string;
@@ -183,5 +166,4 @@
   banner: string;
   slug: string;
   socials: string[];
-}
->>>>>>> fa91d33b
+}