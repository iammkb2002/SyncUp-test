<<<<<<< HEAD
import EventsTable from "@/components/app/EventsTable";
import { fetchAllOrganizations, fetchOrganizationsForUser } from "@/lib/organization";
import { createClient, getUser } from "@/lib/supabase/server";
import { Event, Organization } from "@/lib/types";
import { redirect } from "next/navigation";

export default async function DashboardPage() {
  const { user } = await getUser();
  const supabase = createClient();

  if (!user) {
    return redirect("/signin");
  }

  let organizations: Organization[] = [];
  let events: Event[] = [];

  if (user.role === "superadmin") {
    const organizationsData = await fetchAllOrganizations();
    organizations = organizationsData || [];
    const { data: eventsData } = await supabase.from("events").select("*");
    events = eventsData || [];
    console.log("events", events);
  } else {
    const organizationsData = await fetchOrganizationsForUser(user.id);
    organizations = organizationsData.data || [];
    const eventsData = await supabase.from("events").select("*").eq("adminid", user.id);
    events = eventsData.data || [];
  }

  return (
    <>
      <EventsTable organizations={organizations} events={events} userId={user.id} />
=======
"use client";
import EventsTable from "@/components/app/EventsTable";
import { createClient, getUser } from "@/lib/supabase/client";
import { Organization } from "@/lib/types";
import { User } from "@/node_modules/@supabase/auth-js/src/lib/types";
import { useEffect, useState } from "react";

export default function DashboardPage() {
  const [user, setUser] = useState<User | null>(null);
  const [organizations, setOrganizations] = useState<Organization[]>([]);
  const [events, setEvents] = useState<any[]>([]); // Replace 'any' with your actual event type if available
  const [loading, setLoading] = useState(true);

  useEffect(() => {
    async function fetchData() {
      const userData = await getUser();
      setUser(userData.user);

      const supabase = createClient();
      const { data: orgs, error: orgError } = await supabase.rpc(
        "get_user_organizations",
        {
          user_uuid: userData.user?.id,
        }
      );

      if (orgError) {
        console.error("Error fetching organizations:", orgError);
        setLoading(false);
        return;
      }

      setOrganizations(orgs);

      // Assuming you have an 'organizationid' field in your events
      const { data: userEvents, error: eventsError } = await supabase
        .from("events")
        .select("*")
        .in(
          "organizationid",
          orgs.map((org: Organization) => org.organization_id)
        );

      if (eventsError) {
        console.error("Error fetching events:", eventsError);
      } else {
        setEvents(userEvents);
        console.log("Fetched events:", userEvents);
      }
      setLoading(false);
    }

    fetchData();
  }, []);

  if (loading) {
    return <div>Loading...</div>;
  }

  return (
    <>
      <EventsTable organizations={organizations} events={events} />
>>>>>>> fad23e2b
    </>
  );
}<|MERGE_RESOLUTION|>--- conflicted
+++ resolved
@@ -1,4 +1,4 @@
-<<<<<<< HEAD
+
 import EventsTable from "@/components/app/EventsTable";
 import { fetchAllOrganizations, fetchOrganizationsForUser } from "@/lib/organization";
 import { createClient, getUser } from "@/lib/supabase/server";
@@ -32,70 +32,6 @@
   return (
     <>
       <EventsTable organizations={organizations} events={events} userId={user.id} />
-=======
-"use client";
-import EventsTable from "@/components/app/EventsTable";
-import { createClient, getUser } from "@/lib/supabase/client";
-import { Organization } from "@/lib/types";
-import { User } from "@/node_modules/@supabase/auth-js/src/lib/types";
-import { useEffect, useState } from "react";
-
-export default function DashboardPage() {
-  const [user, setUser] = useState<User | null>(null);
-  const [organizations, setOrganizations] = useState<Organization[]>([]);
-  const [events, setEvents] = useState<any[]>([]); // Replace 'any' with your actual event type if available
-  const [loading, setLoading] = useState(true);
-
-  useEffect(() => {
-    async function fetchData() {
-      const userData = await getUser();
-      setUser(userData.user);
-
-      const supabase = createClient();
-      const { data: orgs, error: orgError } = await supabase.rpc(
-        "get_user_organizations",
-        {
-          user_uuid: userData.user?.id,
-        }
-      );
-
-      if (orgError) {
-        console.error("Error fetching organizations:", orgError);
-        setLoading(false);
-        return;
-      }
-
-      setOrganizations(orgs);
-
-      // Assuming you have an 'organizationid' field in your events
-      const { data: userEvents, error: eventsError } = await supabase
-        .from("events")
-        .select("*")
-        .in(
-          "organizationid",
-          orgs.map((org: Organization) => org.organization_id)
-        );
-
-      if (eventsError) {
-        console.error("Error fetching events:", eventsError);
-      } else {
-        setEvents(userEvents);
-        console.log("Fetched events:", userEvents);
-      }
-      setLoading(false);
-    }
-
-    fetchData();
-  }, []);
-
-  if (loading) {
-    return <div>Loading...</div>;
-  }
-
-  return (
-    <>
-      <EventsTable organizations={organizations} events={events} />
->>>>>>> fad23e2b
     </>
   );
 }