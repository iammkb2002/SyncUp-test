"use client";

import React, { useState, useEffect, useRef } from "react";
import { useParams } from "next/navigation";
import dynamic from "next/dynamic";
import { useUser } from "@/context/UserContext";
import { CombinedUserData, Email, Event } from "@/lib/types";
import {
  fetchMembersByOrganization,
  fetchEventsByOrganization,
  sendNewsletter,
  fetchSentEmailsByAdmin,
  fetchMembersByEvent,
  fetchOrganizationBySlug,
} from "@/lib/newsletterActions";
const ReactQuill = dynamic(() => import("react-quill"), { ssr: false });
import "react-quill/dist/quill.snow.css";
import { z } from "zod";
import { ToastContainer, toast } from "react-toastify";
import "react-toastify/dist/ReactToastify.css";
import { getCombinedUserDataById } from "@/lib/userActions";
import EmailsTable from "@/components/EmailsTable";
import EventsTable from "@/components/EventsTable";
import CombinedUserDataTable from "@/components/CombinedUserDataTable";
import { createClient } from "@/lib/supabase/client";
import { check_permissions } from "@/lib/organization";

const newsletterSchema = z.object({
  subject: z
    .string()
    .nonempty({ message: "Subject field is required" })
    .max(100, { message: "Subject cannot exceed 100 characters" }),
  content: z
    .string()
    .refine(
      (val) =>
        val.replace(/<(.|\n)*?>/g, "").trim().length >= 10 &&
        val.replace(/<(.|\n)*?>/g, "").length <= 1000,
      {
        message:
          "Content must be between 10 and 1000 characters long (excluding HTML tags)",
      }
    ),
});

export default function NewsletterPage() {
  const { user } = useUser();
<<<<<<< HEAD
  const params = useParams();
  const orgSlug = params?.slug; // Make sure to use the correct parameter name
=======

  const { slug: orgSlug } = useParams() as { slug: string }; // Ensure slug is a string
>>>>>>> 3a2f2ff4

  const [editorState, setEditorState] = useState("");
  const [subject, setSubject] = useState("");
  const [subjectLength, setSubjectLength] = useState(0);
  const [contentLength, setContentLength] = useState(0);
  const [attachments, setAttachments] = useState<
    Array<{ filename: string; content: string | ArrayBuffer | null }>
  >([]);
  const [events, setEvents] = useState<Event[]>([]);
  const [users, setUsers] = useState<CombinedUserData[]>([]);
  const [sentEmails, setSentEmails] = useState<Email[]>([]);
  const [selectedFiles, setSelectedFiles] = useState<File[]>([]);
  const [formErrors, setFormErrors] = useState<Record<string, string>>({});
  const [fileError, setFileError] = useState("");
  const [sending, setSending] = useState(false);
  const [hasPermission, setHasPermission] = useState<boolean | null>(null);

  const scrollRef = useRef<HTMLDivElement>(null);

  useEffect(() => {
    const supabase = createClient();
    supabase
      .channel("emails")
      .on(
        "postgres_changes",
        { event: "*", schema: "public", table: "emails" },
        async (payload) => {
          if (user) {
            const emailsData = await fetchSentEmailsByAdmin(user.id || "");
            // Sort emails by date_created in descending order before setting the state
            const sortedEmails = sortEmails(emailsData, "date_created", "desc");
            setSentEmails(sortedEmails);
          }
        }
      )
      .subscribe();
  }, [user]);

  useEffect(() => {
    async function fetchData() {
      if (user && orgSlug) {
        const organization = await fetchOrganizationBySlug(orgSlug as string);
        if (organization) {
          const eventsData = await fetchEventsByOrganization(organization.organizationid);
          const usersData = await fetchMembersByOrganization(organization.organizationid);
          const emailsData = await fetchSentEmailsByAdmin(user.id || "");

          const eventsWithSelected = eventsData.map((event: Event) => ({
            ...event,
            id: event.eventid,
            selected: false,
          }));
          const usersWithSelected = usersData.map((user: CombinedUserData) => ({
            ...user,
            selected: false,
          }));

          // Sort emails by date_created in descending order before setting the state
          const sortedEmails = sortEmails(emailsData, "date_created", "desc");
          setEvents(eventsWithSelected);
          setUsers(usersWithSelected);
          setSentEmails(sortedEmails);
        }
      }
    }

    async function checkPermission() {
      if (user && orgSlug) {
        const organization = await fetchOrganizationBySlug(orgSlug as string);
        if (organization) {
          const hasPermission = await check_permissions(
            user.id || "",
            organization.organizationid,
            "send_newsletters"
          );
          setHasPermission(hasPermission);
        }
      }
    }

    fetchData();
    checkPermission();
  }, [user, orgSlug]);

  const transformUserData = (userDataArray: Array<{ data: CombinedUserData }>) => {
    return userDataArray.map(({ data }) => ({
      id: data.id,
      email: data.email,
      role: data.role,
      created_at: data.created_at,
      updated_at: data.updated_at,
      first_name: data.first_name,
      last_name: data.last_name,
      gender: data.gender,
      dateofbirth: data.dateofbirth,
      description: data.description,
      company: data.company,
      website: data.website,
      updatedat: data.updatedat,
    }));
  };

  const handleSendNewsletter = async () => {
    setSending(true);
    const selectedEventIds = events
      .filter((event) => event.selected)
      .map((event) => event.eventid);
    const selectedUserIds = users.filter((user) => user.selected).map((user) => user.id);

    const eventMembers = await Promise.all(
      selectedEventIds.map((eventId) => fetchMembersByEvent(eventId))
    );

    const selectedUsers = await Promise.all(
      selectedUserIds.map((userId) => getCombinedUserDataById(userId || ""))
    );

    const transformedUsers = transformUserData(selectedUsers);

    const allUsers = [...new Set([...eventMembers.flat(), ...transformedUsers])].map(
      (item) => item
    );

    if (subject.trim()) {
      setFormErrors((prevErrors) => ({ ...prevErrors, subject: "" }));
    }

    if (editorState.trim()) {
      setFormErrors((prevErrors) => ({ ...prevErrors, content: "" }));
    }

    try {
      newsletterSchema.parse({
        subject: subject,
        content: editorState,
      });
      if (allUsers.length === 0) {
        setSending(false);
        toast.error(
          "Please select at least one recipient. The event you selected may not have any members."
        );
        return;
      }

      const organization = await fetchOrganizationBySlug(orgSlug as string); // Ensure organization is fetched here

      const sendNewsletterPromise = sendNewsletter(
        subject,
        editorState,
        allUsers,
        attachments,
        organization?.name || "",
        organization?.organizationid || "",
      );

      // console.log("subject", subject, "\ncontent", editorState, "\nallUsers", allUsers, "\nattachments", attachments, "\norganization", organization?.name || "")

      const { successCount, failures } = await sendNewsletterPromise;

      if (successCount > 0) {
        toast.success(`Newsletter sent successfully to ${successCount} recipients!`);

        if (user) {
          const emailsData = await fetchSentEmailsByAdmin(user.id || "");
          // Sort emails by date_created in descending order before setting the state
          const sortedEmails = sortEmails(emailsData, "date_created", "desc");
          setSentEmails(sortedEmails);
        }
      }

      if (failures.length > 0) {
        let errorCount = 0;
        let otherFailuresCount = 0;

        failures.forEach((failure) => {
          if (errorCount < 2) {
            toast.error(`Failed to send to ${failure.email}: ${failure.reason}`);
            errorCount++;
          } else {
            otherFailuresCount++;
          }
        });

        if (otherFailuresCount > 0) {
          toast.error(
            `${otherFailuresCount} other emails failed to send due to similar errors.`
          );
        }
      }

      setSending(false);
    } catch (error) {
      if (error instanceof z.ZodError) {
        const fieldErrors = error.flatten().fieldErrors;
        const transformedErrors: Record<string, string> = {};

        Object.keys(fieldErrors).forEach((key) => {
          if (fieldErrors[key] !== undefined) {
            transformedErrors[key] = fieldErrors[key]!.join(", ");
          } else {
            transformedErrors[key] = "No error message provided.";
          }
        });

        setFormErrors(transformedErrors);
        setSending(false);
        toast.error("Please fill in all required fields");
      }
    }
  };

  const handleAttachmentChange = (event: React.ChangeEvent<HTMLInputElement>) => {
    const files = event.target.files ? Array.from(event.target.files) : [];
    let totalSize = files.reduce((total, file) => total + file.size, 0);

    if (totalSize > 600 * 1024) {
      setFileError("Total size of attachments should not exceed 600KB");
      return;
    }

    setSelectedFiles(files);
    setFileError("");
  };

  const handleSubjectChange = (event: React.ChangeEvent<HTMLInputElement>) => {
    const value = event.target.value;
    setSubject(value);
    setSubjectLength(value.length);
    setFormErrors((prevErrors) => ({ ...prevErrors, subject: "" }));
  };

  const onEditorStateChange = (value: string) => {
    if (value.length <= 1007) {
      setEditorState(value);
      setContentLength(value.replace(/<(.|\n)*?>/g, "").length);
    }
    setFormErrors((prevErrors) => ({ ...prevErrors, content: "" }));
  };

  const toggleSelection = (
    list: Array<{ id: string; selected: boolean }>,
    id: string
  ) => {
    return list.map((item) => ({
      ...item,
      selected: item.id === id ? !item.selected : item.selected,
    }));
  };

  const toggleEventSelection = (list: Event[], id: string): Event[] => {
    return list.map((item) => ({
      ...item,
      selected: item.id === id ? !item.selected : item.selected,
    }));
  };

  const toggleCombinedUserSelection = (
    list: CombinedUserData[],
    id: string
  ): CombinedUserData[] => {
    return list.map((item) => ({
      ...item,
      selected: item.id === id ? !item.selected : item.selected,
    }));
  };

  if (hasPermission === null) {
    return (
      <div className="flex h-screen items-center justify-center">
        <div className="text-center">
          <h2 className="text-2xl font-semibold text-light">Loading...</h2>
        </div>
      </div>
    );
  }

  if (!hasPermission) {
    return (
      <div className="bg-raisin flex min-h-screen items-center justify-center p-10 font-sans text-white">
        <div className="text-center">
          <h1 className="mb-4 text-3xl">Newsletter Creation</h1>
          <p className="text-lg">
            You do not have permission to create newsletters for this organization.
          </p>
        </div>
      </div>
    );
  }

  if (!orgSlug) {
    return (
      <div className="bg-raisin flex min-h-screen items-center justify-center p-10 font-sans text-white">
        <div className="text-center">
          <h1 className="mb-4 text-3xl">Newsletter Creation</h1>
          <p className="text-lg">Please select an organization to create a newsletter.</p>
        </div>
      </div>
    );
  }

  return (
    <>
      <ToastContainer
        position="bottom-right"
        autoClose={5000}
        hideProgressBar={false}
        newestOnTop={false}
        closeOnClick
        rtl={false}
        pauseOnFocusLoss
        draggable
        pauseOnHover
        theme="dark"
      />
      <div
        ref={scrollRef}
        className="bg-raisin mb-40 max-w-full space-y-6 rounded-lg p-10 font-sans text-white"
      >
        <h1 className="border-b-2 border-primary pb-4 text-3xl">Newsletter Creation</h1>
        <div className="space-y-4">
          <div className="relative w-full">
            <input
              className="w-full rounded border bg-charleston p-4 text-base focus:border-primary"
              type="text"
              placeholder="Subject*"
              value={subject}
              onChange={handleSubjectChange}
              maxLength={100}
              style={{ paddingRight: "50px" }} // reserve space for the character count
            />
            <p className="absolute bottom-1 right-3 text-sm text-gray-400">
              {subjectLength}/100
            </p>
          </div>
          {formErrors.subject && (
            <p className="text-sm text-red-500">{formErrors.subject}</p>
          )}
        </div>
        <div className="relative space-y-4 text-white">
          <ReactQuill
            theme="snow"
            value={editorState}
            onChange={onEditorStateChange}
            className="rounded border border-primary p-2 text-white"
          />
          <p className="absolute bottom-3 right-5 text-sm text-gray-400">
            {contentLength}/1000
          </p>
        </div>
        {formErrors.content && (
          <p className="text-sm text-red-500">{formErrors.content}</p>
        )}
        <div className="space-y-4">
          <label htmlFor="attachments" className="mb-2 block text-lg">
            Attachments:
          </label>
          <label
            htmlFor="attachments"
            className="mt-2 block cursor-pointer rounded bg-primary px-4 py-2 text-white"
          >
            Select attachments
            <input
              type="file"
              multiple
              id="attachments"
              onChange={handleAttachmentChange}
              className="hidden"
            />
          </label>

          <ul>
            {selectedFiles.map((file, index) => (
              <li key={index}>
                {file.name} ({Math.round(file.size / 1024)} KB)
              </li>
            ))}
          </ul>

          {fileError && <p className="text-sm text-red-500">{fileError}</p>}
        </div>

        <div className="h-12"></div>
        <h2 className="border-b-2 border-primary pb-4 text-2xl">Select Recipients</h2>
        <div className="space-y-4 rounded-lg bg-[#2a2a2a] p-6">
          <details className="mb-4">
            <summary className="cursor-pointer text-lg">
              <strong>Events</strong> (Select an event to send emails to all its
              registrants)
            </summary>
            <div className="overflow-x-auto rounded-lg bg-[#2a2a2a] p-6">
              <EventsTable
                events={events}
                setEvents={setEvents}
                toggleSelection={toggleEventSelection}
              />
            </div>
          </details>
          <hr className="my-6" />
          <details className="mb-4">
            <summary className="cursor-pointer text-lg">
              <strong>Individual Users</strong> (Select specific users to send them
              emails)
            </summary>
            <div className="overflow-x-auto rounded-lg bg-[#2a2a2a] p-6">
              <CombinedUserDataTable
                users={users}
                setUsers={setUsers}
                toggleSelection={toggleCombinedUserSelection}
              />
            </div>
          </details>
        </div>

        <button
          onClick={handleSendNewsletter}
          className="mt-6 cursor-pointer rounded bg-primary px-6 py-3 text-lg text-white"
          disabled={sending}
        >
          {sending ? "Sending..." : "Send Newsletter"}
        </button>
        <div className="h-24"></div>
        <h2 className="border-b-2 border-primary pb-4 text-2xl">Sent Emails</h2>
        <div className="overflow-x-auto rounded-lg bg-[#2a2a2a] p-6">
          <EmailsTable emails={sentEmails} setEmails={setSentEmails} />
        </div>
      </div>
    </>
  );
}

// Utility function to sort emails
const sortEmails = (emails: Email[], column: string, direction: string) => {
  return emails.sort((a, b) => {
    if (a[column] === null) return 1;
    if (b[column] === null) return -1;
    if (a[column] === b[column]) return 0;
    return direction === "asc"
      ? a[column] > b[column]
        ? 1
        : -1
      : a[column] < b[column]
        ? 1
        : -1;
  });
};<|MERGE_RESOLUTION|>--- conflicted
+++ resolved
@@ -45,13 +45,8 @@
 
 export default function NewsletterPage() {
   const { user } = useUser();
-<<<<<<< HEAD
   const params = useParams();
   const orgSlug = params?.slug; // Make sure to use the correct parameter name
-=======
-
-  const { slug: orgSlug } = useParams() as { slug: string }; // Ensure slug is a string
->>>>>>> 3a2f2ff4
 
   const [editorState, setEditorState] = useState("");
   const [subject, setSubject] = useState("");
