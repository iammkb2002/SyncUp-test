--- conflicted
+++ resolved
@@ -23,7 +23,6 @@
     image: "https://via.placeholder.com/150",
   },
 ];
-
 
 const getInitials = (name: string): string => {
   const words = name.split(" ");
@@ -103,11 +102,7 @@
   // console.log("LinkedIn Link:", linkedinLink);
   // console.log("Org ID:", org.organizationid)
   // console.log("Memberships: ", memberships)
-<<<<<<< HEAD
-  console.log(user?.id);
-=======
   // console.log(user?.id)
->>>>>>> 5b64208d
 
   const supabaseStorageBaseUrl = `${process.env.NEXT_PUBLIC_SUPABASE_URL}/storage/v1/object/public`;
 
