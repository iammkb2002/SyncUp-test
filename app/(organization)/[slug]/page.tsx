import Footer from "@/components/Footer";
import Header from "@/components/Header";
import TabsComponent from "@/components/organization/organization_view_tabs";
import SocialIcons from "@/components/organization/social_icons";
import { fetchEvents } from "@/lib/events";
import { getMemberships } from "@/lib/memberships";
import { fetchPosts } from "@/lib/posts";
import { createClient, getUser } from "@/lib/supabase/server";
import { CalendarIcon, InboxIcon, UserGroupIcon } from "@heroicons/react/24/outline";
import Link from "next/link";
import { ToastContainer } from "react-toastify";

import { check_permissions, getUserOrganizationInfo } from "@/lib/organization";

const getInitials = (name: string): string => {
  const words = name.split(" ");
  if (words.length > 1) {
    return words[0][0] + words[1][0];
  } else {
    return name.substring(0, 2);
  }
};

export default async function OrganizationUserView({
  params,
  searchParams,
}: {
  params: { slug: string };
  searchParams?: { [key: string]: string | string[] | undefined };
}) {
  const { user } = await getUser();

  const { slug } = params;

  // console.log("slug:", slug);

  // ! GET Request on Get Organization by Slug, then display the data, pass it to the nested components

  const supabase = createClient();

  let { data: org, error } = await supabase
    .from("organization_summary")
    .select("*")
    .eq("slug", slug)
    .single();

  // console.log(org);

  // console.log(user?.id, org?.organizationid);

  let userOrgInfo = await getUserOrganizationInfo(user?.id!, org?.organizationid);

  // console.log(userOrgInfo);

  // Inside your component
  const currentPage = 1; // Set the current page
  const postsPerPage = 6; // Set the number of posts per page

  // Fetch organization posts
  const { data: posts, error: postsError } = await fetchPosts(org?.organizationid);

  // Handle any errors from fetching posts
  if (postsError) {
    console.error("Error fetching posts:", postsError);
    return; // Optionally, handle the error in your UI
  }

  // Fetch events data
  const eventsPerPage = 6; // Set the number of events per page
  const { data: events, error: eventsError } = await fetchEvents(
    org?.organizationid,
    currentPage,
    eventsPerPage
  );

  // Handle any errors from fetching events
  if (eventsError) {
    console.error("Error fetching events:", eventsError);
    return; // Optionally, handle the error in your UI
  }

  const memberships = await getMemberships(org?.organizationid);

  // Assuming `org` is an object retrieved from your database that contains the social media links object
  const socials = org?.socials || {}; // Use default empty object if `org.socials` is undefined or null

  const facebookLink = socials.facebook; // Access the Facebook link
  const twitterLink = socials.twitter; // Access the Twitter link
  const linkedinLink = socials.linkedin; // Access the LinkedIn link

  // Now you can use these links in your code as needed
  // console.log("Facebook Link:", facebookLink);
  // console.log("Twitter Link:", twitterLink);
  // console.log("LinkedIn Link:", linkedinLink);
<<<<<<< HEAD
  // console.log("Org ID:", org.organizationid)
=======
  // console.log("Org ID:", org.organizationid);
  // console.log("Memberships: ", memberships);
  // console.log(user?.id);
  // console.log("Org ID:", org?.organizationid)
>>>>>>> b2f49e95
  // console.log("Memberships: ", memberships)
  // console.log(user?.id)

  const supabaseStorageBaseUrl = `${process.env.NEXT_PUBLIC_SUPABASE_URL}/storage/v1/object/public`;

  return (
    <div>
      <Header user={user} />
      <ToastContainer />
      <main className="isolate flex flex-col items-center sm:px-4 md:px-6 lg:px-80">
        <div className="relative w-full max-w-7xl">
          {org.banner ? (
            <img
              src={`${supabaseStorageBaseUrl}/${org?.banner}`}
              alt={`${org?.name} logo`}
              className="h-64 w-full rounded-lg sm:h-80"
              style={{ objectFit: "cover" }}
            />
          ) : (
            <div className="h-64 w-full rounded-lg bg-zinc-200 sm:h-80 "></div>
          )}

          <div className="absolute w-full -translate-y-1/2 transform px-5">
            <div className="flex flex-col items-end sm:flex-row sm:justify-between">
              <div className="h-24 w-24 rounded-xl border-4 border-primary sm:h-32 sm:w-32">
                {org.photo ? (
                  <img
                    src={`${supabaseStorageBaseUrl}/${org?.photo}`}
                    alt={`${org?.name} logo`}
                    className="h-full w-full rounded-lg"
                    style={{ objectFit: "cover" }}
                  />
                ) : (
                  <div className="flex h-full w-full items-center justify-center rounded-lg bg-zinc-700">
                    <span className="text-5xl font-medium uppercase text-light">
                      {getInitials(org.name)}
                    </span>
                  </div>
                )}
              </div>
              <div className="mt-4 sm:mt-0">
                {(await check_permissions(
                  user?.id || "",
                  org.organizationid,
                  "view_dashboard"
                )) && (
                  <Link
                    className="rounded-lg bg-primary px-4 py-2 text-white hover:bg-primarydark"
                    href={`${slug}/dashboard`}
                  >
                    Manage
                  </Link>
                )}
              </div>
            </div>
          </div>
          <div className="mt-8 space-y-4 px-5 sm:mt-16 lg:mt-24">
            <h1 className="text-2xl font-bold text-light sm:text-3xl">{org?.name}</h1>
            <div className="mt-2 flex flex-col sm:flex-row sm:items-center">
              <div className="mb-2 flex items-center sm:mb-0 sm:mr-4">
                <UserGroupIcon className="mr-1 h-5 w-5 text-primary" />
                <p className="text-sm text-light">{org?.total_members} members</p>
              </div>
              <div className="mb-2 flex items-center sm:mb-0 sm:mr-4">
                <InboxIcon className="mr-1 h-5 w-5 text-primary" />
                <p className="text-sm text-light">{org?.total_posts} posts</p>
              </div>
              <div className="mb-2 flex items-center sm:mb-0 sm:mr-4">
                <CalendarIcon className="mr-1 h-5 w-5 text-primary" />
                <p className="text-sm text-light">{org?.total_events} events</p>
              </div>
            </div>
            <div className="text-sm text-light">{org.description}</div>
            <SocialIcons
              facebook={facebookLink}
              twitter={twitterLink}
              linkedin={linkedinLink}
            />

            <TabsComponent
              organizationid={org?.organizationid}
              memberships={memberships}
              events={events}
              posts={posts}
              id={user?.id}
            />
          </div>
        </div>
      </main>
      <Footer />
    </div>
  );
}<|MERGE_RESOLUTION|>--- conflicted
+++ resolved
@@ -92,14 +92,7 @@
   // console.log("Facebook Link:", facebookLink);
   // console.log("Twitter Link:", twitterLink);
   // console.log("LinkedIn Link:", linkedinLink);
-<<<<<<< HEAD
-  // console.log("Org ID:", org.organizationid)
-=======
-  // console.log("Org ID:", org.organizationid);
-  // console.log("Memberships: ", memberships);
-  // console.log(user?.id);
   // console.log("Org ID:", org?.organizationid)
->>>>>>> b2f49e95
   // console.log("Memberships: ", memberships)
   // console.log(user?.id)
 
