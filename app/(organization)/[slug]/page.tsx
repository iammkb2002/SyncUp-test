--- conflicted
+++ resolved
@@ -92,14 +92,7 @@
   // console.log("Facebook Link:", facebookLink);
   // console.log("Twitter Link:", twitterLink);
   // console.log("LinkedIn Link:", linkedinLink);
-<<<<<<< HEAD
-  // console.log("Org ID:", org.organizationid);
-  // console.log("Memberships: ", memberships);
-  // console.log(user?.id);
-  // console.log("Org ID:", org?.organizationid)
-=======
   // console.log("Org ID:", org.organizationid)
->>>>>>> 0c7aee5d
   // console.log("Memberships: ", memberships)
   // console.log(user?.id)
 
