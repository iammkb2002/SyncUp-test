--- conflicted
+++ resolved
@@ -24,11 +24,8 @@
   },
 ];
 
-<<<<<<< HEAD
-const getInitials = (name: string) => {
-=======
+
 const getInitials = (name: string): string => {
->>>>>>> 4b92e8ee
   const words = name.split(" ");
   if (words.length > 1) {
     return words[0][0] + words[1][0];
