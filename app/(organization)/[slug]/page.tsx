--- conflicted
+++ resolved
@@ -45,7 +45,6 @@
     .eq("slug", slug)
     .single();
 
-<<<<<<< HEAD
   // Fetch events data
   const currentPage = 1; // Set the current page
   const eventsPerPage = 6; // Set the number of events per page
@@ -60,10 +59,10 @@
     console.error("Error fetching events:", eventsError);
     return; // Optionally, handle the error in your UI
   }
-=======
+
   const memberships = await getMemberships(org.organizationid)
 
->>>>>>> 262a89ce
+
   // Assuming `org` is an object retrieved from your database that contains the social media links object
   const socials = org.socials || {}; // Use default empty object if `org.socials` is undefined or null
 
@@ -71,17 +70,8 @@
   const twitterLink = socials.twitter; // Access the Twitter link
   const linkedinLink = socials.linkedin; // Access the LinkedIn link
 
-<<<<<<< HEAD
-=======
-  // Now you can use these links in your code as needed
-  console.log("Facebook Link:", facebookLink);
-  console.log("Twitter Link:", twitterLink);
-  console.log("LinkedIn Link:", linkedinLink);
-  console.log("Org ID:", org.organizationid)
-  console.log("Memberships: ", memberships)
 
 
->>>>>>> 262a89ce
   return (
     <div>
       <Header user={user} />
@@ -121,11 +111,7 @@
             <div className="mt-4 px-4 text-center text-sm text-light sm:px-8 lg:px-10">
               {org.description}
             </div>
-<<<<<<< HEAD
-            <TabsComponent organizationid={org.organizationid} events={events} />
-=======
-            <TabsComponent organizationid={org.organizationid} memberships = {memberships}/>
->>>>>>> 262a89ce
+            <TabsComponent organizationid={org.organizationid} memberships={memberships} events={events}/>
           </div>
         </div>
       </main>
