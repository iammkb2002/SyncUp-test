import Footer from "@/components/footer";
import Header from "@/components/header";
import OrganizationViewTabs from "@/components/organization/organization_view_tabs";
import SocialIcons from "@/components/organization/social_icons";
import { fetchEvents } from "@/lib/events";
import { getMemberships } from "@/lib/memberships";
import { createClient, getUser } from "@/lib/supabase/server";
import Link from "next/link";
import { check_permissions } from "@/lib/organization";
import JoinButton from "@/components/organization/join_organization_button";
import { User } from "@supabase/supabase-js";
import { CalendarIcon, InboxIcon, UserGroupIcon } from "@heroicons/react/24/outline";
<<<<<<< HEAD
import { getVisiblePostsAndComments } from "@/lib/posts_tab"; // Import getVisiblePostsAndComments
=======
import { fetchPosts } from "@/lib/posts_tab"; // Import fetchPosts
import { checkMembership } from "@/lib/events"; // Add this import
>>>>>>> 0340f794

const getInitials = (name: string) =>
  name
    .split(" ")
    .map((n) => n[0])
    .join("")
    .substring(0, 2);

export default async function OrganizationUserView({
  params,
  searchParams,
}: {
  params: { slug: string };
  searchParams?: { [key: string]: string | string[] | undefined };
}) {
  const { user } = await getUser();
  const { slug } = params;
  if (!slug) throw new Error("Slug is missing");

  const supabase = createClient();
  let { data: org, error } = await supabase
    .from("organization_summary")
    .select("*")
    .eq("slug", slug)
    .single();

  if (error || !org) {
    return <div>Organization not found</div>;
  }

  let membershipStatus: "none" | "member" | "pending" | "admin" = "none";
  if (user) {
    if (user.id === org.adminid) {
      membershipStatus = "admin";
    } else {
<<<<<<< HEAD
      const { data: memberData } = await supabase
        .from("organizationmembers")
        .select("*")
        .eq("organizationid", org.organizationid)
        .eq("userid", user.id)
        .single();
      if (memberData) {
=======
      // Use checkMembership function to check if user is a member
      const { isMember, error } = await checkMembership(user.id, org.organizationid);

      console.log(isMember);
      console.log(error);
      if (error) {
        console.error("Error checking membership:", error);
      } else if (isMember) {
>>>>>>> 0340f794
        membershipStatus = "member";
      } else {
        const { data: requestData } = await supabase
          .from("organization_requests")
          .select("*")
          .eq("org_id", org.organizationid)
          .eq("user_id", user.id)
          .eq("status", "pending")
          .single();
        if (requestData) {
          membershipStatus = "pending";
        }
      }
    }
  }

  const currentPage = 1;
  const eventsPerPage = 6;

  const { data: events, error: eventsError } = await fetchEvents(org.organizationid);
  const memberships = await getMemberships(org.organizationid);

  const socials = org?.socials || {};

<<<<<<< HEAD
  const { data: postsData, error: postsError } = await getVisiblePostsAndComments(
    user?.id ?? "",
    org.organizationid
  );
  if (postsError) {
    console.error("Error fetching posts:", postsError);
  }
=======
>>>>>>> 0340f794

  return (
    <div>
      <Header user={user as User | null} />
      <main className="isolate flex flex-col items-center px-4 sm:px-6 lg:px-8">
        <div className="relative w-full max-w-7xl">
          {org.banner ? (
            <img
              src={`${process.env.NEXT_PUBLIC_SUPABASE_URL}/storage/v1/object/public/${org.banner}`}
              alt={`${org.name} logo`}
              className="h-48 w-full rounded-lg object-cover sm:h-64 lg:h-80"
            />
          ) : (
            <div className="h-48 w-full rounded-lg bg-zinc-200 sm:h-64 lg:h-80"></div>
          )}
          <div className="absolute w-full -translate-y-1/2 transform px-4 sm:px-6 lg:px-8">
            <div className="flex flex-col items-end gap-4 sm:flex-row sm:justify-between">
              <div className="h-24 w-24 rounded-xl border-4 border-primary sm:h-32 sm:w-32">
                {org.photo ? (
                  <img
                    src={`${process.env.NEXT_PUBLIC_SUPABASE_URL}/storage/v1/object/public/${org.photo}`}
                    alt={`${org.name} logo`}
                    className="h-full w-full rounded-lg"
                    style={{ objectFit: "cover" }}
                  />
                ) : (
                  <div className="flex h-full w-full items-center justify-center rounded-lg bg-zinc-700">
                    <span className="text-5xl font-medium uppercase text-light">
                      {getInitials(org.name)}
                    </span>
                  </div>
                )}
              </div>
              <div className="mt-4 flex flex-col gap-2 sm:mt-0 sm:flex-row">
                {membershipStatus !== "admin" && (
                  <JoinButton
                    organizationId={org.organizationid}
                    organizationName={org.name}
                    organizationAccess={org.organization_access}
                    initialMembershipStatus={membershipStatus}
                  />
                )}
                {(await check_permissions(
                  user?.id || "",
                  org.organizationid,
                  "view_dashboard"
                )) && (
                  <Link
                    className="rounded-lg bg-primary px-4 py-2 text-white hover:bg-primarydark"
                    href={`${slug}/dashboard`}
                  >
                    Manage
                  </Link>
                )}
              </div>
            </div>
          </div>
          <div className="mt-12 space-y-4 px-4 sm:mt-16 sm:px-6 lg:mt-24 lg:px-8">
            <h1 className="text-2xl font-bold text-light sm:text-3xl lg:text-4xl">
              {org.name}
            </h1>
            <div className="mt-2 flex flex-col gap-2 sm:flex-row sm:flex-wrap sm:items-center">
              <div className="mb-2 flex items-center sm:mb-0 sm:mr-4">
                <UserGroupIcon className="mr-1 h-5 w-5 text-primary" />
                <p className="text-sm text-light">{org.total_members} members</p>
              </div>
              <div className="mb-2 flex items-center sm:mb-0 sm:mr-4">
                <InboxIcon className="mr-1 h-5 w-5 text-primary" />
                <p className="text-sm text-light">{org.total_posts} posts</p>
              </div>
              <div className="mb-2 flex items-center sm:mb-0 sm:mr-4">
                <CalendarIcon className="mr-1 h-5 w-5 text-primary" />
                <p className="text-sm text-light">{org.total_events} events</p>
              </div>
            </div>
            <div className="text-sm text-light sm:text-base">{org.description}</div>
            <SocialIcons
              facebook={socials.facebook}
              twitter={socials.twitter}
              linkedin={socials.linkedin}
            />
            <OrganizationViewTabs
              organizationid={org.organizationid}
              memberships={memberships}
              events={events}
              id={user?.id ?? ""}
              posts={postsData} // Pass postsData as posts prop
            />
          </div>
        </div>
      </main>
      <Footer />
    </div>
  );
}<|MERGE_RESOLUTION|>--- conflicted
+++ resolved
@@ -10,12 +10,8 @@
 import JoinButton from "@/components/organization/join_organization_button";
 import { User } from "@supabase/supabase-js";
 import { CalendarIcon, InboxIcon, UserGroupIcon } from "@heroicons/react/24/outline";
-<<<<<<< HEAD
 import { getVisiblePostsAndComments } from "@/lib/posts_tab"; // Import getVisiblePostsAndComments
-=======
-import { fetchPosts } from "@/lib/posts_tab"; // Import fetchPosts
 import { checkMembership } from "@/lib/events"; // Add this import
->>>>>>> 0340f794
 
 const getInitials = (name: string) =>
   name
@@ -51,24 +47,13 @@
     if (user.id === org.adminid) {
       membershipStatus = "admin";
     } else {
-<<<<<<< HEAD
-      const { data: memberData } = await supabase
-        .from("organizationmembers")
-        .select("*")
-        .eq("organizationid", org.organizationid)
-        .eq("userid", user.id)
-        .single();
-      if (memberData) {
-=======
+
       // Use checkMembership function to check if user is a member
       const { isMember, error } = await checkMembership(user.id, org.organizationid);
 
-      console.log(isMember);
-      console.log(error);
       if (error) {
         console.error("Error checking membership:", error);
       } else if (isMember) {
->>>>>>> 0340f794
         membershipStatus = "member";
       } else {
         const { data: requestData } = await supabase
@@ -93,7 +78,7 @@
 
   const socials = org?.socials || {};
 
-<<<<<<< HEAD
+
   const { data: postsData, error: postsError } = await getVisiblePostsAndComments(
     user?.id ?? "",
     org.organizationid
@@ -101,8 +86,7 @@
   if (postsError) {
     console.error("Error fetching posts:", postsError);
   }
-=======
->>>>>>> 0340f794
+
 
   return (
     <div>
