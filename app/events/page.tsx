--- conflicted
+++ resolved
@@ -84,13 +84,6 @@
         <div className="mx-auto max-w-7xl">
           <div className="mt-8 sm:mt-16">
             <h1 className="text-center text-3xl font-bold text-light">Events</h1>
-<<<<<<< HEAD
-            <div className="mt-2 text-center text-sm text-light">
-              <p>Browse and view events that fit your interests.</p>
-            </div>
-
-            <div className="mt-12 grid gap-6 sm:grid-cols-2 lg:grid-cols-3 xl:grid-cols-4">
-=======
             <div className="mt-2 px-4 text-center text-sm text-light sm:px-8 lg:px-10">
               <p>Browse and view events that fit your interests.</p>
             </div>
@@ -140,7 +133,6 @@
 
             {/* Event Cards */}
             <div className="min-w-2xl mx-auto mt-20 grid justify-items-center gap-x-1 gap-y-4 sm:grid-cols-1 md:grid-cols-2 lg:grid-cols-4">
->>>>>>> d7378786
               {currentEvents.map((event) => (
                 <EventsCard
                   key={event.eventid}
@@ -167,13 +159,9 @@
             </div>
           </div>
         </div>
-<<<<<<< HEAD
-        <nav className="mt-8 flex items-center justify-between border-t border-gray-200 pt-4">
-=======
 
         {/* Pagination */}
         <nav className="mt-8 flex w-full items-center justify-between border-t border-gray-200 px-4 sm:px-0">
->>>>>>> d7378786
           <div className="-mt-px flex w-0 flex-1">
             <button
               disabled={isFirstPage}
