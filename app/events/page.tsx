--- conflicted
+++ resolved
@@ -17,10 +17,7 @@
   useEffect(() => {
     async function fetchUser() {
       const { user } = await getUser(); // Adjust this to your actual user fetching logic
-<<<<<<< HEAD
-=======
       // console.log(user);
->>>>>>> 5b64208d
       setUser(user);
     }
 
