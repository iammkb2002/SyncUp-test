--- conflicted
+++ resolved
@@ -204,7 +204,7 @@
   }
 
   const handleEventRegistration = async () => {
-<<<<<<< HEAD
+
     if (isRegistered) return;
 
   if (!user) {
@@ -232,8 +232,7 @@
     toast.error("The event is full.");
     return;
   }
-=======
->>>>>>> d940213e
+
 
     const result = await Swal.fire({
       title: "Are you sure?",
