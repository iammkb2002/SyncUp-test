"use client";
import OrganizationCard from "@/components/app/organization_card";
import Footer from "@/components/footer";
import Header from "@/components/header";
import { createClient, getUser } from "@/lib/supabase/client";
import { Organization } from "@/types/organization";
import {
  ArrowLongLeftIcon,
  ArrowLongRightIcon,
  MagnifyingGlassIcon,
} from "@heroicons/react/20/solid";
import { useEffect, useState } from "react";

export default function OrganizationUserView() {
  const [user, setUser] = useState<any>(null); // Adjust the user type based on your actual user structure
  const [organizations, setOrganizations] = useState<Organization[]>([]);
  const [filteredOrganizations, setFilteredOrganizations] = useState<Organization[]>([]); // For filtered data
  const [searchTerm, setSearchTerm] = useState("");
  const [currentPage, setCurrentPage] = useState(1);
  const organizationsPerPage = 6;

  useEffect(() => {
    async function fetchUserAndOrganizations() {
      const { user } = await getUser();
      setUser(user);

      const supabase = createClient();
      const { data: organizations, error } = await supabase
        .from("organization_summary")
        .select("*");

      if (!error) {
        setOrganizations(organizations);
        setFilteredOrganizations(organizations); // Initialize with all organizations
      } else {
        console.error("Error fetching organizations:", error);
      }
    }

    fetchUserAndOrganizations();
  }, []);

  // Handle search input
  const handleSearch = (event: React.ChangeEvent<HTMLInputElement>) => {
    const searchValue = event.target.value.toLowerCase();
    setSearchTerm(searchValue);
    const filtered = organizations.filter((org) =>
      org.name.toLowerCase().includes(searchValue)
    );
    setFilteredOrganizations(filtered);
    setCurrentPage(1); // Reset to first page when searching
  };

  // Calculate the current organizations to display
  const indexOfLastOrganization = currentPage * organizationsPerPage;
  const indexOfFirstOrganization = indexOfLastOrganization - organizationsPerPage;
  const currentOrganizations = filteredOrganizations.slice(
    indexOfFirstOrganization,
    indexOfLastOrganization
  );

  // Pagination handlers
  const paginate = (pageNumber: number) => setCurrentPage(pageNumber);
  const isFirstPage = currentPage === 1;
  const isLastPage = indexOfLastOrganization >= filteredOrganizations.length;

  return (
    <div className="flex min-h-screen flex-col">
      <Header user={user} />
      <main className="flex-1 px-4 py-8 sm:px-6 lg:px-8">
        <div className="mx-auto max-w-7xl">
          <h1 className="text-center text-2xl font-bold text-light sm:text-3xl">
            Organizations
          </h1>
          <div className="mt-2 text-center text-sm text-light">
            <p>Browse and view organizations that fit your interests.</p>
          </div>

<<<<<<< HEAD
          <div className="mt-8 grid gap-6 sm:mt-12 sm:grid-cols-2 lg:grid-cols-3">
            {currentOrganizations.map((org) => (
              <OrganizationCard
                key={org.id}
                name={org.name}
                description={org.description}
                organization_size={org.organization_size}
                photo={org.photo}
                slug={org.slug}
                banner={org.banner}
                total_members={org.total_members}
                total_posts={org.total_posts}
                total_events={org.total_events}
              />
            ))}
=======
            {/* Search Input with Heroicons Magnifying Glass */}
            <div className="relative mt-6 flex w-full justify-center">
              <input
                type="text"
                placeholder="Search organizations by name"
                value={searchTerm}
                onChange={handleSearch}
                className="w-full rounded-md border border-charleston bg-charleston px-4 py-2 pl-10 pr-10 text-sm text-light focus:border-primary focus:ring-primary"
              />
              {/* Search Icon */}
              <div className="pointer-events-none absolute inset-y-0 left-3 flex items-center pr-3">
                <MagnifyingGlassIcon className="h-5 w-5 text-gray-500" />
              </div>
            </div>

            <div className="min-w-2xl mx-auto mt-10 grid w-full grid-cols-1 gap-6 sm:grid-cols-2 lg:grid-cols-3 lg:gap-8">
              {currentOrganizations.map((org) => (
                <OrganizationCard
                  key={org.id}
                  name={org.name}
                  description={org.description}
                  organization_size={org.organization_size}
                  photo={org.photo}
                  slug={org.slug}
                  banner={org.banner}
                  total_members={org.total_members}
                  total_posts={org.total_posts}
                  total_events={org.total_events}
                />
              ))}
            </div>
>>>>>>> d7378786
          </div>
        </div>
        <nav className="mt-8 flex items-center justify-between border-t border-gray-200 pt-4">
          <div className="flex w-0 flex-1">
            <button
              disabled={isFirstPage}
              onClick={() => paginate(currentPage - 1)}
              className={`inline-flex items-center text-sm font-medium ${
                isFirstPage
                  ? "cursor-not-allowed text-gray-500"
                  : "text-light hover:text-primary"
              }`}
            >
              <ArrowLongLeftIcon className="mr-3 h-5 w-5" aria-hidden="true" />
              Previous
            </button>
          </div>
          <div className="hidden sm:flex">
            {Array.from(
              { length: Math.ceil(filteredOrganizations.length / organizationsPerPage) },
              (_, index) => (
                <button
                  key={index}
                  onClick={() => paginate(index + 1)}
                  className={`mx-1 inline-flex items-center px-4 py-2 text-sm font-medium ${
                    currentPage === index + 1
                      ? "text-dark bg-primary"
                      : "text-light hover:text-primary"
                  }`}
                >
                  {index + 1}
                </button>
              )
            )}
          </div>
          <div className="flex w-0 flex-1 justify-end">
            <button
              disabled={isLastPage}
              onClick={() => paginate(currentPage + 1)}
              className={`inline-flex items-center text-sm font-medium ${
                isLastPage
                  ? "cursor-not-allowed text-gray-500"
                  : "text-light hover:text-primary"
              }`}
            >
              Next
              <ArrowLongRightIcon className="ml-3 h-5 w-5" aria-hidden="true" />
            </button>
          </div>
        </nav>
      </main>
      <Footer />
    </div>
  );
}<|MERGE_RESOLUTION|>--- conflicted
+++ resolved
@@ -76,23 +76,6 @@
             <p>Browse and view organizations that fit your interests.</p>
           </div>
 
-<<<<<<< HEAD
-          <div className="mt-8 grid gap-6 sm:mt-12 sm:grid-cols-2 lg:grid-cols-3">
-            {currentOrganizations.map((org) => (
-              <OrganizationCard
-                key={org.id}
-                name={org.name}
-                description={org.description}
-                organization_size={org.organization_size}
-                photo={org.photo}
-                slug={org.slug}
-                banner={org.banner}
-                total_members={org.total_members}
-                total_posts={org.total_posts}
-                total_events={org.total_events}
-              />
-            ))}
-=======
             {/* Search Input with Heroicons Magnifying Glass */}
             <div className="relative mt-6 flex w-full justify-center">
               <input
@@ -124,11 +107,10 @@
                 />
               ))}
             </div>
->>>>>>> d7378786
           </div>
         </div>
-        <nav className="mt-8 flex items-center justify-between border-t border-gray-200 pt-4">
-          <div className="flex w-0 flex-1">
+        <nav className="mt-8 flex w-full items-center justify-between border-t border-gray-200 px-4 sm:px-0">
+          <div className="-mt-px flex w-0 flex-1">
             <button
               disabled={isFirstPage}
               onClick={() => paginate(currentPage - 1)}
