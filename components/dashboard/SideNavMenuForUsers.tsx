--- conflicted
+++ resolved
@@ -3,7 +3,6 @@
 import useSidebarStore from "@/store/useSidebarStore";
 import { Dialog, Listbox, Transition } from "@headlessui/react";
 import { CheckIcon, ChevronUpDownIcon } from "@heroicons/react/20/solid";
-<<<<<<< HEAD
 import {
   Cog6ToothIcon,
   EnvelopeIcon,
@@ -11,16 +10,11 @@
   UsersIcon,
   XMarkIcon,
 } from "@heroicons/react/24/outline";
-=======
-import { Cog6ToothIcon, XMarkIcon } from "@heroicons/react/24/outline";
->>>>>>> fad23e2b
 import Link from "next/link";
 import { useParams, usePathname, useRouter } from "next/navigation";
 import { Fragment, useEffect, useState } from "react";
 
-<<<<<<< HEAD
 import { IoCalendarOutline } from "react-icons/io5";
-=======
 import { IoIosAnalytics } from "react-icons/io";
 import {
   IoCalendarOutline,
@@ -28,7 +22,6 @@
   IoShieldCheckmarkOutline,
 } from "react-icons/io5";
 import { TbUserStar } from "react-icons/tb";
->>>>>>> fad23e2b
 
 function classNames(...classes: any[]) {
   return classes.filter(Boolean).join(" ");
@@ -92,11 +85,7 @@
         selected === "default" || typeof selected === "string"
           ? `/dashboard/newsletter`
           : `/${selected.slug}/dashboard/newsletter`,
-<<<<<<< HEAD
       icon: EnvelopeIcon,
-=======
-      icon: IoMailUnreadOutline,
->>>>>>> fad23e2b
     },
     {
       name: "Events",
