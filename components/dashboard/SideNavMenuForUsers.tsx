"use client";
import { Organizations as Organization } from "@/lib/types"; // Ensure the correct import
import useSidebarStore from "@/store/useSidebarStore";
import { Dialog, Listbox, Transition } from "@headlessui/react";
import { CheckIcon, ChevronUpDownIcon } from "@heroicons/react/20/solid";
<<<<<<< HEAD
import { Cog6ToothIcon, XMarkIcon } from "@heroicons/react/24/outline";
=======
import {
  CalendarIcon,
  Cog6ToothIcon,
  HomeIcon,
  UsersIcon,
  XMarkIcon,
  EnvelopeIcon,
} from "@heroicons/react/24/outline";
>>>>>>> 6a12cce2
import Link from "next/link";
import { useParams, usePathname, useRouter } from "next/navigation";
import { Fragment, useEffect, useState } from "react";

<<<<<<< HEAD
import { IoIosAnalytics } from "react-icons/io";
import {
  IoCalendarOutline,
  IoMailUnreadOutline,
  IoShieldCheckmarkOutline,
} from "react-icons/io5";
import { TbUserStar } from "react-icons/tb";

=======
>>>>>>> 6a12cce2
function classNames(...classes: any[]) {
  return classes.filter(Boolean).join(" ");
}

const getInitials = (name: string) => {
  const words = name.split(" ");
  if (words.length > 1) {
    return words[0][0] + words[1][0];
  } else {
    return name.substring(0, 2);
  }
};

const SideNavMenuForUsers = ({ organizations }: { organizations: Organization[] }) => {
  const { sidebarOpen, toggleSidebar, setSidebarOpen } = useSidebarStore((state) => ({
    sidebarOpen: state.sidebarOpen,
    toggleSidebar: state.toggleSidebar,
    setSidebarOpen: state.setSidebarOpen,
  }));
  const router = useRouter();
  const { slug } = useParams();

  const pathname = usePathname();
  const [currentItem, setCurrentItem] = useState(pathname);
  const [selected, setSelected] = useState<Organization | "default" | "create-org">(
    "default"
  );

  const supabaseStorageBaseUrl = `${process.env.NEXT_PUBLIC_SUPABASE_URL}/storage/v1/object/public`;

  const navigation = [
    {
      name: "Overview",
      href:
        selected === "default" || typeof selected === "string"
          ? `/dashboard`
          : `/${selected.slug}/dashboard`,
      icon: HomeIcon,
    },
    {
      name: "Roles",
      href:
        selected === "default" || typeof selected === "string"
          ? `/dashboard/roles`
          : `/${selected.slug}/dashboard/roles`,
      icon: UsersIcon,
    },
    {
      name: "Memberships",
      href:
        selected === "default" || typeof selected === "string"
          ? `/dashboard/memberships`
          : `/${selected.slug}/dashboard/memberships`,
      icon: UsersIcon,
    },
    {
      name: "Newsletter",
      href:
        selected === "default" || typeof selected === "string"
          ? `/dashboard/newsletter`
          : `/${selected.slug}/dashboard/newsletter`,
      icon: EnvelopeIcon,
    },
    {
      name: "Events",
      href:
        selected === "default" || typeof selected === "string"
          ? `/dashboard/events`
          : `/${selected.slug}/dashboard/events`,
      icon: CalendarIcon,
    },
    {
      name: "Events",
      href:
        selected === "default" || typeof selected === "string"
          ? `/dashboard/events`
          : `/${selected.slug}/dashboard/events`,
      icon: IoCalendarOutline,
    },
  ];

  useEffect(() => {
    if (slug) {
      const organization = organizations.find((org) => org.slug === slug);
      if (organization) {
        setSelected(organization);
      }
    } else {
      setSelected("default");
    }
  }, [organizations, slug]);

  useEffect(() => {
    setCurrentItem(pathname);
  }, [pathname]);

  useEffect(() => {
    if (selected === "default" && slug) {
      router.push("/dashboard");
    } else if (
      selected !== "default" &&
      selected !== "create-org" &&
      typeof selected !== "string"
    ) {
      const newSlugPath = pathname.startsWith(`/${selected.slug}`)
        ? pathname
        : `/${selected.slug}/dashboard`;
      router.push(newSlugPath);
    }
  }, [selected, slug, pathname, router]);

  return (
    <div>
      <Transition.Root show={sidebarOpen} as={Fragment}>
        <Dialog as="div" className="relative z-50 lg:hidden" onClose={setSidebarOpen}>
          <Transition.Child
            as={Fragment}
            enter="transition-opacity ease-linear duration-300"
            enterFrom="opacity-0"
            enterTo="opacity-100"
            leave="transition-opacity ease-linear duration-300"
            leaveFrom="opacity-100"
            leaveTo="opacity-0"
          >
            <div className="fixed inset-0 bg-gray-900/80" />
          </Transition.Child>

          <div className="fixed inset-0 flex">
            <Transition.Child
              as={Fragment}
              enter="transition ease-in-out duration-300 transform"
              enterFrom="-translate-x-full"
              enterTo="translate-x-0"
              leave="transition ease-in-out duration-300 transform"
              leaveFrom="translate-x-0"
              leaveTo="-translate-x-full"
            >
              <Dialog.Panel className="relative mr-16 flex w-full max-w-xs flex-1">
                <Transition.Child
                  as={Fragment}
                  enter="ease-in-out duration-300"
                  enterFrom="opacity-0"
                  enterTo="opacity-100"
                  leave="ease-in-out duration-300"
                  leaveFrom="opacity-100"
                  leaveTo="opacity-0"
                >
                  <div className="absolute left-full top-0 flex w-16 justify-center pt-5">
                    <button
                      type="button"
                      className="-m-2.5 p-2.5"
                      onClick={() => setSidebarOpen(false)}
                    >
                      <span className="sr-only">Close sidebar</span>
                      <XMarkIcon className="h-6 w-6 text-white" aria-hidden="true" />
                    </button>
                  </div>
                </Transition.Child>
                {/* Sidebar component, swap this element with another sidebar if you like */}
                <div className="flex grow flex-col gap-y-5 overflow-y-auto bg-eerieblack px-6 pb-4">
                  <Link href="#">
                    <div className="flex h-16 shrink-0 items-center">
                      <img className="h-10 w-auto" src="/syncup.png" alt="SyncUp" />
                      <p className="ml-2 font-semibold text-light">SyncUp</p>
                    </div>
                  </Link>

                  <Listbox value={selected} onChange={setSelected}>
                    {({ open }) => (
                      <>
                        <div className="relative">
                          <Listbox.Button className="relative w-full cursor-default rounded-md bg-white py-1.5 pl-3 pr-10 text-left text-gray-900 shadow-sm ring-1 ring-inset ring-gray-300 focus:outline-none focus:ring-2 focus:ring-primary sm:text-sm sm:leading-6">
                            <span className="flex items-center">
                              {selected === "default" ? (
                                <span className="ml-3 block truncate">Default</span>
                              ) : typeof selected !== "string" && selected?.photo ? (
                                <img
                                  src={`${supabaseStorageBaseUrl}/${selected.photo}`}
                                  alt=""
                                  className="h-5 w-5 flex-shrink-0 rounded-full"
                                />
                              ) : (
                                <div className="flex h-5 w-5 flex-shrink-0 items-center justify-center rounded-full bg-zinc-700">
                                  <span className="text-xs uppercase text-white">
                                    {typeof selected !== "string"
                                      ? getInitials(selected.name)
                                      : ""}
                                  </span>
                                </div>
                              )}
                              <span className="ml-3 block truncate">
                                {typeof selected !== "string" ? selected.name : ""}
                              </span>
                            </span>
                            <span className="pointer-events-none absolute inset-y-0 right-0 ml-3 flex items-center pr-2">
                              <ChevronUpDownIcon
                                className="h-5 w-5 text-gray-400"
                                aria-hidden="true"
                              />
                            </span>
                          </Listbox.Button>

                          <Transition
                            show={open}
                            as={Fragment}
                            leave="transition ease-in duration-100"
                            leaveFrom="opacity-100"
                            leaveTo="opacity-0"
                          >
                            <Listbox.Options className="absolute z-10 mt-1 max-h-56 w-full overflow-auto rounded-md bg-white py-1 text-base shadow-lg ring-1 ring-black ring-opacity-5 focus:outline-none sm:text-sm">
                              <Listbox.Option
                                key="create-org"
                                className={({ active }) =>
                                  classNames(
                                    active ? "bg-primary text-white" : "text-gray-900",
                                    "relative cursor-default select-none py-2 pl-3 pr-9"
                                  )
                                }
                                value="create-org"
                              >
                                {({ active }) => (
                                  <Link
                                    href="/organization/create"
                                    className="flex items-center"
                                  >
                                    <span
                                      className={classNames(
                                        active ? "font-semibold" : "font-normal",
                                        "ml-3 block truncate"
                                      )}
                                    >
                                      Create Org
                                    </span>
                                  </Link>
                                )}
                              </Listbox.Option>
                              <Listbox.Option
                                key="default"
                                className={({ active }) =>
                                  classNames(
                                    active ? "bg-primary text-white" : "text-gray-900",
                                    "relative cursor-default select-none py-2 pl-3 pr-9"
                                  )
                                }
                                value="default"
                              >
                                {({ active }) => (
                                  <Link href="/dashboard" className="flex items-center">
                                    <span
                                      className={classNames(
                                        active ? "font-semibold" : "font-normal",
                                        "ml-3 block truncate"
                                      )}
                                    >
                                      Default
                                    </span>
                                  </Link>
                                )}
                              </Listbox.Option>
                              {organizations?.map((organization) => (
                                <Listbox.Option
                                  key={organization.id}
                                  className={({ active }) =>
                                    classNames(
                                      active ? "bg-primary text-white" : "text-gray-900",
                                      "relative cursor-default select-none py-2 pl-3 pr-9"
                                    )
                                  }
                                  value={organization}
                                >
                                  {({ selected, active }) => (
                                    <>
                                      <div className="flex items-center">
                                        {organization.photo ? (
                                          <img
                                            src={`${supabaseStorageBaseUrl}/${organization.photo}`}
                                            alt=""
                                            className="h-5 w-5 flex-shrink-0 rounded-full"
                                          />
                                        ) : (
                                          <div className="flex h-5 w-5 flex-shrink-0 items-center justify-center rounded-full bg-zinc-700">
                                            <span className="text-xs uppercase text-white">
                                              {getInitials(organization.name)}
                                            </span>
                                          </div>
                                        )}
                                        <span
                                          className={classNames(
                                            selected ? "font-semibold" : "font-normal",
                                            "ml-3 block truncate"
                                          )}
                                        >
                                          {organization.name}
                                        </span>
                                      </div>

                                      {selected ? (
                                        <span
                                          className={classNames(
                                            active ? "text-white" : "text-indigo-600",
                                            "absolute inset-y-0 right-0 flex items-center pr-4"
                                          )}
                                        >
                                          <CheckIcon
                                            className="h-5 w-5"
                                            aria-hidden="true"
                                          />
                                        </span>
                                      ) : null}
                                    </>
                                  )}
                                </Listbox.Option>
                              ))}
                            </Listbox.Options>
                          </Transition>
                        </div>
                      </>
                    )}
                  </Listbox>

                  <nav className="flex flex-1 flex-col">
                    <ul role="list" className="flex flex-1 flex-col gap-y-7">
                      <li>
                        <ul role="list" className="-mx-2 space-y-1">
                          {navigation.map((item) => (
                            <li key={item.name}>
                              <Link
                                href={item.href}
                                className={classNames(
                                  currentItem === item.href
                                    ? "bg-charleston text-light"
                                    : "text-light hover:bg-charleston hover:text-light",
                                  "group flex gap-x-3 rounded-md p-2 text-sm font-semibold leading-6"
                                )}
                              >
                                <item.icon
                                  className={classNames(
                                    currentItem === item.href
                                      ? "text-light"
                                      : "text-gray-400 group-hover:text-light",
                                    "h-6 w-6 shrink-0"
                                  )}
                                  aria-hidden="true"
                                />
                                {item.name}
                              </Link>
                            </li>
                          ))}
                        </ul>
                      </li>
                      {slug && (
                        <li className="">
                          <hr className="my-4 border-t border-fadedgrey" />
                          <Link href={`/${slug}`}>
                            <div className="border-1 rounded-md border border-primary bg-primarydark p-1 px-2 text-center text-sm text-gray-100 hover:cursor-pointer">
                              Visit Page
                            </div>
                          </Link>
                        </li>
                      )}
                      <li className="mt-auto">
                        <Link
                          href="#"
                          className="group -mx-2 flex gap-x-3 rounded-md p-2 text-sm font-semibold leading-6 text-gray-700 hover:bg-gray-50 hover:text-indigo-600"
                        >
                          <Cog6ToothIcon
                            className="h-6 w-6 shrink-0 text-gray-400 group-hover:text-indigo-600"
                            aria-hidden="true"
                          />
                          Settings
                        </Link>
                      </li>
                    </ul>
                  </nav>
                </div>
              </Dialog.Panel>
            </Transition.Child>
          </div>
        </Dialog>
      </Transition.Root>

      {/* Static sidebar for desktop */}
      <div className="hidden lg:fixed lg:inset-y-0 lg:z-50 lg:flex lg:w-72 lg:flex-col">
        {/* Sidebar component, swap this element with another sidebar if you like */}
        <div className="flex grow flex-col gap-y-5 overflow-y-auto border-r border-fadedgrey bg-eerieblack px-6">
          <Link href="#">
            <div className="flex h-16 shrink-0 items-center">
              <img className="h-10 w-auto" src="/syncup.png" alt="SyncUp" />
              <p className="ml-2 font-semibold text-light">SyncUp</p>
            </div>
          </Link>

          <Listbox value={selected} onChange={setSelected}>
            {({ open }) => (
              <>
                <div className="relative">
                  <Listbox.Button className="relative w-full cursor-default rounded-md bg-charleston py-1.5 pl-3 pr-10 text-left text-light shadow-sm ring-1 ring-inset ring-fadedgrey focus:outline-none focus:ring-1 focus:ring-primary sm:text-sm sm:leading-6">
                    <span className="flex items-center">
                      {selected === "default" ? (
                        <span className="ml-3 block truncate">Default</span>
                      ) : typeof selected !== "string" && selected?.photo ? (
                        <img
                          src={`${supabaseStorageBaseUrl}/${selected.photo}`}
                          alt=""
                          className="h-5 w-5 flex-shrink-0 rounded-full"
                        />
                      ) : (
                        <div className="flex h-5 w-5 flex-shrink-0 items-center justify-center rounded-full bg-zinc-700">
                          <span className="shrink text-xs uppercase text-white">
                            {typeof selected !== "string"
                              ? getInitials(selected.name)
                              : ""}
                          </span>
                        </div>
                      )}
                      <span className="ml-3 block truncate">
                        {typeof selected !== "string" ? selected.name : ""}
                      </span>
                    </span>
                    <span className="pointer-events-none absolute inset-y-0 right-0 ml-3 flex items-center pr-2">
                      <ChevronUpDownIcon
                        className="h-5 w-5 text-gray-400"
                        aria-hidden="true"
                      />
                    </span>
                  </Listbox.Button>

                  <Transition
                    show={open}
                    as={Fragment}
                    leave="transition ease-in duration-100"
                    leaveFrom="opacity-100"
                    leaveTo="opacity-0"
                  >
                    <Listbox.Options className="absolute z-10 mt-1 max-h-56 w-full overflow-auto rounded-md bg-charleston py-1 text-base shadow-lg ring-1 ring-black ring-opacity-5 focus:outline-none sm:text-sm">
                      <Listbox.Option
                        key="create-org"
                        className={({ active }) =>
                          classNames(
                            active ? "bg-primary text-white" : "text-light",
                            "relative cursor-default select-none py-2 pl-3 pr-9"
                          )
                        }
                        value="create-org"
                      >
                        {({ active }) => (
                          <Link href="/organization/create" className="flex items-center">
                            <span
                              className={classNames(
                                active ? "font-semibold" : "font-normal",
                                "ml-3 block truncate"
                              )}
                            >
                              Create Org
                            </span>
                          </Link>
                        )}
                      </Listbox.Option>
                      <Listbox.Option
                        key="default"
                        className={({ active }) =>
                          classNames(
                            active ? "bg-primary text-white" : "text-light",
                            "relative cursor-default select-none py-2 pl-3 pr-9"
                          )
                        }
                        value="default"
                      >
                        {({ active }) => (
                          <Link href="/dashboard" className="flex items-center">
                            <span
                              className={classNames(
                                active ? "font-semibold" : "font-normal",
                                "ml-3 block truncate"
                              )}
                            >
                              Default
                            </span>
                          </Link>
                        )}
                      </Listbox.Option>
                      {organizations.map((organization) => (
                        <Listbox.Option
                          key={organization.id}
                          className={({ active }) =>
                            classNames(
                              active ? "bg-primary text-white" : "text-light",
                              "relative cursor-default select-none py-2 pl-3 pr-9"
                            )
                          }
                          value={organization}
                        >
                          {({ selected, active }) => (
                            <>
                              <div className="flex items-center">
                                {organization.photo ? (
                                  <img
                                    src={`${supabaseStorageBaseUrl}/${organization.photo}`}
                                    alt=""
                                    className="h-5 w-5 flex-shrink-0 rounded-full"
                                  />
                                ) : (
                                  <div className="flex h-5 w-5 flex-shrink-0 items-center justify-center rounded-full bg-zinc-700">
                                    <span className="text-xs uppercase text-white">
                                      {getInitials(organization.name)}
                                    </span>
                                  </div>
                                )}
                                <span
                                  className={classNames(
                                    selected ? "font-semibold" : "font-normal",
                                    "ml-3 block truncate"
                                  )}
                                >
                                  {organization.name}
                                </span>
                              </div>

                              {selected ? (
                                <span
                                  className={classNames(
                                    active ? "text-white" : "text-light",
                                    "absolute inset-y-0 right-0 flex items-center pr-4"
                                  )}
                                >
                                  <CheckIcon className="h-5 w-5" aria-hidden="true" />
                                </span>
                              ) : null}
                            </>
                          )}
                        </Listbox.Option>
                      ))}
                    </Listbox.Options>
                  </Transition>
                </div>
              </>
            )}
          </Listbox>

          <nav className="flex flex-1 flex-col">
            <ul role="list" className="flex flex-1 flex-col gap-y-7">
              <li>
                <ul role="list" className="-mx-2 space-y-1">
                  {navigation.map((item) => (
                    <li key={item.name}>
                      <Link
                        href={item.href}
                        className={classNames(
                          currentItem === item.href
                            ? "bg-charleston text-light"
                            : "text-light hover:bg-charleston hover:text-light",
                          "group flex gap-x-3 rounded-md p-2 text-sm font-semibold leading-6"
                        )}
                      >
                        <item.icon
                          className={classNames(
                            currentItem === item.href
                              ? "text-light"
                              : "text-gray-400 group-hover:text-light",
                            "h-6 w-6 shrink-0"
                          )}
                          aria-hidden="true"
                        />
                        {item.name}
                      </Link>
                    </li>
                  ))}
                </ul>
              </li>
              {slug && (
                <li className="">
                  <hr className="mb-5 border-t border-fadedgrey" />
                  <Link href={`/${slug}`}>
                    <div className="border-1 rounded-md border border-primary bg-primarydark p-1 px-2 text-center text-sm text-gray-100 hover:cursor-pointer">
                      Visit Page
                    </div>
                  </Link>
                </li>
              )}
              <li className="mt-auto">
                <Link
                  href="#"
                  className="group -mx-2 flex gap-x-3 rounded-md p-2 text-sm font-semibold leading-6 text-gray-700 hover:bg-gray-50 hover:text-indigo-600"
                >
                  <Cog6ToothIcon
                    className="h-6 w-6 shrink-0 text-gray-400 group-hover:text-indigo-600"
                    aria-hidden="true"
                  />
                  Settings
                </Link>
              </li>
            </ul>
          </nav>
        </div>
      </div>
    </div>
  );
};

export default SideNavMenuForUsers;<|MERGE_RESOLUTION|>--- conflicted
+++ resolved
@@ -3,9 +3,6 @@
 import useSidebarStore from "@/store/useSidebarStore";
 import { Dialog, Listbox, Transition } from "@headlessui/react";
 import { CheckIcon, ChevronUpDownIcon } from "@heroicons/react/20/solid";
-<<<<<<< HEAD
-import { Cog6ToothIcon, XMarkIcon } from "@heroicons/react/24/outline";
-=======
 import {
   CalendarIcon,
   Cog6ToothIcon,
@@ -14,12 +11,10 @@
   XMarkIcon,
   EnvelopeIcon,
 } from "@heroicons/react/24/outline";
->>>>>>> 6a12cce2
 import Link from "next/link";
 import { useParams, usePathname, useRouter } from "next/navigation";
 import { Fragment, useEffect, useState } from "react";
 
-<<<<<<< HEAD
 import { IoIosAnalytics } from "react-icons/io";
 import {
   IoCalendarOutline,
@@ -28,8 +23,7 @@
 } from "react-icons/io5";
 import { TbUserStar } from "react-icons/tb";
 
-=======
->>>>>>> 6a12cce2
+
 function classNames(...classes: any[]) {
   return classes.filter(Boolean).join(" ");
 }
