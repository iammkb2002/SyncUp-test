--- conflicted
+++ resolved
@@ -10,7 +10,6 @@
 import { Bars3Icon, BellIcon } from "@heroicons/react/24/outline";
 import { type User } from "@supabase/supabase-js";
 import Link from "next/link";
-<<<<<<< HEAD
 import useSidebarStore from "@/store/useSidebarStore";
 import {
   fetchNotifications,
@@ -25,9 +24,7 @@
   HandRaisedIcon,
 } from "@heroicons/react/24/outline";
 import { createClient } from "@/lib/supabase/client";
-=======
 import { useEffect } from "react";
->>>>>>> fa91d33b
 
 function classNames(...classes: any[]) {
   return classes?.filter(Boolean).join(" ");
