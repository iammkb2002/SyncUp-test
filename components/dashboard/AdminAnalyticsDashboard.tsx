--- conflicted
+++ resolved
@@ -21,11 +21,6 @@
   const [totalStats, setTotalStats] = useState<TotalStats | null>(null);
   const [topOrgs, setTopOrgs] = useState<TopOrg[]>([]);
   const [registrations, setRegistrations] = useState<Registration[]>([]);
-<<<<<<< HEAD
-=======
-
-  // Ensure userId is handled correctly
->>>>>>> 3a2f2ff4
   const userId = user?.id;
   const [filter, setFilter] = useState("total_events");
   const supabase = createClient();
