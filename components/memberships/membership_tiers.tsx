"use client";
import { useState, useEffect, useCallback } from "react";
import { createClient } from "@/lib/supabase/client";
import { ToastContainer, toast } from "react-toastify";
import "react-toastify/dist/ReactToastify.css";
import MembershipCard from "./membership_card";
import { PlusCircleIcon } from "@heroicons/react/24/outline";
import { RadioGroup } from "@headlessui/react";
import { Membership } from "@/lib/types";

const supabase = createClient();

interface Frequency {
  value: string;
  label: string;
  priceSuffix: string;
}

const frequencies: Frequency[] = [
  { value: "monthly", label: "Monthly", priceSuffix: "/month" },
  { value: "annually", label: "Annually", priceSuffix: "/year" },
];

interface MembershipTiersProps {
  memberships: Membership[];
  userid?: string;
  isAuthenticated?: boolean; // Add isAuthenticated prop
  onCreateClick?: () => void;
  onDelete?: (membershipId: string) => void;
  onEdit?: (membership: Membership) => void; // Add onEdit prop
<<<<<<< HEAD
  editable?: boolean;
=======
  editable?: boolean; // Add isEditable
>>>>>>> 6a12cce2
}

function classNames(...classes: string[]) {
  return classes.filter(Boolean).join(" ");
}

const MembershipTiers: React.FC<MembershipTiersProps> = ({
  memberships,
  userid,
  isAuthenticated = false, // Default to false
  onCreateClick = undefined,
  onDelete = () => {},
  onEdit = () => {},
  editable = false,
}) => {
  const [userMemberships, setUserMemberships] = useState<string[]>([]);
  const [frequency, setFrequency] = useState(frequencies[0]);

  useEffect(() => {
    if (userid) {
      fetchUserMemberships();
    }
  }, [userid]);

  const fetchUserMemberships = async () => {
    try {
      const { data: userMembershipsData, error } = await supabase
        .from("organizationmembers")
        .select("membershipid")
        .eq("userid", userid);

      if (error) {
        console.error("Error fetching user memberships: ", error);
        toast.error("Error fetching user memberships. Please try again later.");
        return;
      }

      const userMemberships =
        userMembershipsData?.map(
          (membership: { membershipid: string }) => membership.membershipid
        ) || [];
      setUserMemberships(userMemberships);
    } catch (error) {
      console.error("Error: ", error);
      toast.error("An error occurred. Please try again later.");
    }
  };

  const handleBuyPlan = useCallback(
    async (membershipId: string, organizationid: string) => {
      try {
        const { data: userMembershipData, error: fetchError } = await supabase
          .from("organizationmembers")
          .select("membershipid, roleid")
          .eq("userid", userid)
          .eq("organizationid", organizationid)
          .single();

        if (fetchError && fetchError.code !== "PGRST116") {
          console.error("Error fetching user membership: ", fetchError);
          toast.error("Error fetching user membership. Please try again later.");
          return;
        }

        const { data: rolesData, error: rolesError } = await supabase
          .from("organization_roles")
          .select("role_id")
          .eq("org_id", organizationid)
          .eq("role", "User")
          .single();

        if (rolesError) {
          console.error("Error fetching role ID: ", rolesError);
          return;
        }

        const defaultRoleId = rolesData?.role_id;

        if (userMembershipData) {
          // User is already a member, update the roleid
          const { error: updateError } = await supabase
            .from("organizationmembers")
            .update({ roleid: defaultRoleId })
            .eq("userid", userid)
            .eq("organizationid", organizationid);

          if (updateError) {
            console.error("Error updating membership role: ", updateError);
            toast.error("Error updating membership role. Please try again later.");
            return;
          }

          toast.success("Membership role updated successfully.");
        } else {
          // User is not a member, insert new membership
          const { error: insertError } = await supabase
            .from("organizationmembers")
            .insert([
              {
                userid: userid,
                membershipid: membershipId,
                organizationid: organizationid,
                roleid: defaultRoleId,
                months: frequency.value === "monthly" ? 12 : 1,
              },
            ]);

          if (insertError) {
            console.error("Error inserting membership: ", insertError);
            toast.error("Error inserting membership. Please try again later.");
            return;
          }

          toast.success("Congratulations! You've successfully purchased the membership.");
        }

        setUserMemberships((prevUserMemberships) => [
          ...prevUserMemberships,
          membershipId,
        ]);
      } catch (error) {
        console.error("Error: ", error);
        toast.error("An error occurred. Please try again later.");
      }
    },
    [userid, userMemberships, frequency]
  );

  return (
    <div>
      <div id="pricing" className="pb-16">
        {userid && (
          <div className="mx-auto max-w-7xl px-6 lg:px-8">
            <div className="mx-auto max-w-4xl text-center">
              <p className="mt-2 text-2xl font-bold tracking-tight text-light sm:text-2xl">
                Choose Your Membership
              </p>
            </div>
          </div>
        )}
        <div className="mt-16 flex justify-center">
          <RadioGroup
            value={frequency}
            onChange={setFrequency}
            className="grid grid-cols-2 gap-x-1 rounded-full p-1 text-center text-xs font-semibold leading-5 ring-1 ring-inset ring-gray-200"
          >
            <RadioGroup.Label className="sr-only">Payment frequency</RadioGroup.Label>
            {frequencies.map((option) => (
              <RadioGroup.Option
                key={option.value}
                value={option}
                className={({ checked }) =>
                  classNames(
                    checked ? "bg-indigo-600 text-white" : "text-gray-500",
                    "cursor-pointer rounded-full px-2.5 py-1"
                  )
                }
              >
                <span>{option.label}</span>
              </RadioGroup.Option>
            ))}
          </RadioGroup>
        </div>
        <div className="isolate mx-8 mt-16 flex max-w-md flex-wrap justify-center justify-items-center gap-x-8 gap-y-8 sm:mt-20 lg:max-w-none">
          {editable && (
            <div className="mr-16 w-full sm:w-64">
              <PlusCircleIcon
                className={classNames(
                  "size-80 min-w-80 rounded-3xl bg-raisinblack p-8 text-charleston text-opacity-50 outline-dashed outline-2 outline-primarydark hover:bg-eerieblack hover:text-opacity-100 focus-visible:outline-primary xl:p-10",
                  "h-full"
                )}
                onClick={onCreateClick}
                strokeWidth={2}
                stroke="currentColor"
              ></PlusCircleIcon>
            </div>
          )}
          {memberships.map((membership, index) => (
            <MembershipCard
              key={membership.membershipid}
              membership={membership}
              index={index + 1}
              totalMemberships={memberships.length + 1}
              userid={userid}
              isAuthenticated={isAuthenticated}
              userMemberships={userMemberships}
              handleBuyPlan={handleBuyPlan}
              handleEditMembership={onEdit} // Use onEdit from props
              handleDeleteMembership={onDelete} // Use onDelete from props
              frequency={frequency}
              editable={editable}
            />
          ))}
        </div>
      </div>
      <ToastContainer position="bottom-right" autoClose={3000} />
    </div>
  );
};

export default MembershipTiers;<|MERGE_RESOLUTION|>--- conflicted
+++ resolved
@@ -28,11 +28,7 @@
   onCreateClick?: () => void;
   onDelete?: (membershipId: string) => void;
   onEdit?: (membership: Membership) => void; // Add onEdit prop
-<<<<<<< HEAD
   editable?: boolean;
-=======
-  editable?: boolean; // Add isEditable
->>>>>>> 6a12cce2
 }
 
 function classNames(...classes: string[]) {
