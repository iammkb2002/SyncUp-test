"use client";
import { signOut } from "@/lib/auth";
import { UserProfile } from "@/lib/types";
import { getUserProfileById } from "@/lib/userActions";
import { Dialog, Menu, Transition } from "@headlessui/react";
import { Bars3Icon, ChevronDownIcon, XMarkIcon } from "@heroicons/react/24/outline";
import { User } from "@supabase/supabase-js";
import Link from "next/link";
import { Fragment, useEffect, useState } from "react";

const navigation = [
  { name: "Home", href: "/" },
  { name: "Features", href: "#features" },
<<<<<<< HEAD
  { name: "Community", href: "/organizations" }, // Updated href
  { name: "Events", href: "/events" },
=======
  { name: "Community", href: "./organizations" },
  { name: "Pricing", href: "#pricing" },
>>>>>>> fad23e2b
  { name: "Contact Us", href: "#contactus" },
];

function classNames(...classes: any[]) {
  return classes.filter(Boolean).join(" ");
}

export default function Header({ user = null }: { user: User | null }) {
  const [sidebarOpen, setSidebarOpen] = useState(false);
  const [userProfile, setUserProfile] = useState<UserProfile | null>(null);

  useEffect(() => {
    const fetchUserProfile = async () => {
      const response = await getUserProfileById(user?.id || "");
      setUserProfile(response.data as UserProfile);
    };

    fetchUserProfile();
  }, [user]);
  const handleNavClick = (href: string) => {
    const landingPageUrl = "/"; // Update this with your landing page URL
    const targetSection = href.substring(1); // Remove the '#' from the href
    const redirectUrl = `${landingPageUrl}#${targetSection}`;
    window.location.href = redirectUrl;
  };

  useEffect(() => {
    const handleHashChange = () => {
      const { hash } = window.location;
      if (hash) {
        handleNavClick(hash);
      }
    };

    window.addEventListener("hashchange", handleHashChange);
    return () => {
      window.removeEventListener("hashchange", handleHashChange);
    };
  }, []);
  const [mobileMenuOpen, setMobileMenuOpen] = useState(false);

  return (
    <header className="bg-eerieblack">
      <nav
        className="mx-auto flex max-w-7xl items-center justify-between gap-x-6 p-6 lg:px-8"
        aria-label="Global"
      >
        <div className="flex items-center lg:flex-1">
          <Link href="/">
            <div className="flex items-center">
              <div className="-m-1.5 p-1.5">
                <span className="sr-only">SyncUp</span>
                <img className="h-10 w-auto" src="/syncup.png" alt="" />
              </div>
              <div className="font text-l flex items-center px-2 font-semibold text-light">
                SyncUp
              </div>
            </div>
          </Link>
        </div>

        <div className="hidden justify-center lg:flex lg:gap-x-12">
          {navigation.map((item) => (
            <Link
              key={item.name}
              href={`${item.href}`} // Update the href to only include the section ID
              onClick={(e) => {
                e.preventDefault(); // Prevent default link behavior
                handleNavClick(item.href); // Call handleNavClick with the href
              }}
              className="text-sm font-semibold leading-6 text-light hover:text-primary"
            >
              {item.name}
            </Link>
          ))}
        </div>

        <div className="flex flex-1 items-center justify-end gap-x-6">
          {user ? (
            <div>
              {/* Profile dropdown */}
              <Menu as="div" className="relative">
                <Menu.Button className="-m-1.5 flex items-center p-1.5">
                  <span className="sr-only">Open user menu</span>
                  <img
                    className="h-10 w-10 rounded-full bg-gray-50 object-cover"
                    src={
                      userProfile?.profilepicture
                        ? `${process.env.NEXT_PUBLIC_SUPABASE_URL}/storage/v1/object/public/${userProfile.profilepicture}`
                        : "/Portrait_Placeholder.png"
                    }
                    alt="Profile Picture"
                  />
                  <span className="hidden lg:flex lg:items-center">
                    <span
                      className="ml-4 text-sm font-semibold leading-6 text-light"
                      aria-hidden="true"
                    >
                      {userProfile?.first_name}
                    </span>
                    <ChevronDownIcon
                      className="ml-2 h-5 w-5 text-gray-400"
                      aria-hidden="true"
                    />
                  </span>
                </Menu.Button>
                <Transition
                  as={Fragment}
                  enter="transition ease-out duration-100"
                  enterFrom="transform opacity-0 scale-95"
                  enterTo="transform opacity-100 scale-100"
                  leave="transition ease-in duration-75"
                  leaveFrom="transform opacity-100 scale-100"
                  leaveTo="transform opacity-0 scale-95"
                >
                  <Menu.Items className="absolute right-0 z-10 mt-2 w-56 origin-top-right divide-y divide-[#525252] rounded-md bg-charleston shadow-lg ring-1 ring-light ring-opacity-5 focus:outline-none">
                    <div className="px-4 py-3">
                      <p className="text-sm text-light">Signed in as</p>
                      <p className="truncate text-sm font-medium text-light">
                        {user.email}
                      </p>
                    </div>
                    <div className="py-1">
                      <Menu.Item>
                        {({ active }) => (
                          <Link
                            href={`/dashboard`}
                            className={classNames(
                              active ? "bg-[#383838] text-light" : "text-light",
                              "block px-4 py-2 text-sm"
                            )}
                          >
                            Dashboard
                          </Link>
                        )}
                      </Menu.Item>
                      <Menu.Item>
                        {({ active }) => (
                          <Link
                            href={`/user/profile/${user?.id}`}
                            className={classNames(
                              active ? "bg-[#383838] text-light" : "text-light",
                              "block px-4 py-2 text-sm"
                            )}
                          >
                            My Profile
                          </Link>
                        )}
                      </Menu.Item>
                      <Menu.Item>
                        {({ active }) => (
                          <Link
                            href="#"
                            className={classNames(
                              active ? "bg-[#383838] text-light" : "text-light",
                              "block px-4 py-2 text-sm"
                            )}
                          >
                            Support
                          </Link>
                        )}
                      </Menu.Item>
                      <Menu.Item>
                        {({ active }) => (
                          <Link
                            href="#"
                            className={classNames(
                              active ? "bg-[#383838] text-light" : "text-light",
                              "block px-4 py-2 text-sm"
                            )}
                          >
                            License
                          </Link>
                        )}
                      </Menu.Item>
                    </div>
                    <div className="py-1">
                      <Menu.Item>
                        {({ active }) => (
                          <button
                            className={classNames(
                              active ? "bg-[#383838] text-light" : "text-light",
                              "block w-full px-4 py-2 text-left text-sm"
                            )}
                            onClick={async () => {
                              await signOut();
                            }}
                          >
                            Sign out
                          </button>
                        )}
                      </Menu.Item>
                    </div>
                  </Menu.Items>
                </Transition>
              </Menu>
            </div>
          ) : (
            <>
              <Link
                href="/signin"
                className="hidden hover:text-primary lg:block lg:text-sm lg:font-semibold lg:leading-6 lg:text-light"
              >
                Log in
              </Link>
              <Link
                href="/signup"
                className="rounded-md bg-primary px-3 py-2 text-sm font-semibold text-white shadow-sm hover:bg-primarydark focus-visible:outline focus-visible:outline-2 focus-visible:outline-offset-2 focus-visible:outline-primary"
              >
                Sign up
              </Link>
            </>
          )}
        </div>
        <div className="flex lg:hidden">
          <button
            type="button"
            className="-m-2.5 inline-flex items-center justify-center rounded-md p-2.5 text-gray-700"
            onClick={() => setMobileMenuOpen(true)}
          >
            <span className="sr-only">Open main menu</span>
            <Bars3Icon className="h-6 w-6" aria-hidden="true" />
          </button>
        </div>
      </nav>
      <Dialog
        as="div"
        className="lg:hidden"
        open={mobileMenuOpen}
        onClose={setMobileMenuOpen}
      >
        <div className="fixed inset-0 z-10" />
        <Dialog.Panel className="fixed inset-y-0 right-0 z-10 w-full overflow-y-auto bg-white px-6 py-6 sm:max-w-sm sm:ring-1 sm:ring-gray-900/10">
          <div className="flex items-center gap-x-6">
            <Link href="/">
              <div className="flex lg:flex-1 ">
                <div className="-m-1.5 p-1.5">
                  <span className="sr-only">SyncUp</span>
                  <img className="h-8 w-auto" src="syncup.png" alt="SyncUp Logo" />
                </div>
                <div className="font text-lg font-semibold text-light">SyncUp</div>
              </div>
            </Link>
            <Link
              href="/signup"
              className="ml-auto rounded-md bg-primary px-3 py-2 text-sm font-semibold text-white shadow-sm hover:bg-primarydark focus-visible:outline focus-visible:outline-2 focus-visible:outline-offset-2 focus-visible:outline-primary"
            >
              Sign up
            </Link>
            <button
              type="button"
              className="-m-2.5 rounded-md p-2.5 text-gray-700"
              onClick={() => setMobileMenuOpen(false)}
            >
              <span className="sr-only">Close menu</span>
              <XMarkIcon className="h-6 w-6" aria-hidden="true" />
            </button>
          </div>
          <div className="mt-6 flow-root">
            <div className="-my-6 divide-y divide-gray-500/10">
              <div className="space-y-2 py-6">
                {navigation.map((item) => (
                  <Link
                    key={item.name}
                    href={item.href}
                    className="-mx-3 block rounded-lg px-3 py-2 text-base font-semibold leading-7 text-gray-900 hover:bg-gray-50"
                  >
                    {item.name}
                  </Link>
                ))}
              </div>
              <div className="py-6">
                <Link
                  href="/signin"
                  className="-mx-3 block rounded-lg px-3 py-2.5 text-base font-semibold leading-7 text-gray-900 hover:bg-gray-50"
                >
                  Log in
                </Link>
              </div>
            </div>
          </div>
        </Dialog.Panel>
      </Dialog>
    </header>
  );
}<|MERGE_RESOLUTION|>--- conflicted
+++ resolved
@@ -11,13 +11,8 @@
 const navigation = [
   { name: "Home", href: "/" },
   { name: "Features", href: "#features" },
-<<<<<<< HEAD
   { name: "Community", href: "/organizations" }, // Updated href
   { name: "Events", href: "/events" },
-=======
-  { name: "Community", href: "./organizations" },
-  { name: "Pricing", href: "#pricing" },
->>>>>>> fad23e2b
   { name: "Contact Us", href: "#contactus" },
 ];
 
