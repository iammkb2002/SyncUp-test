--- conflicted
+++ resolved
@@ -24,11 +24,7 @@
           Our Events
         </p>
       </div>
-<<<<<<< HEAD
-      <div className="isolate mx-auto my-8 grid grid-cols-1 justify-between gap-x-4 gap-y-8 sm:mt-12 md:grid-cols-3 lg:grid-cols-4">
-=======
       <div className="isolate mx-auto mt-8 grid max-w-lg grid-cols-1 justify-items-center gap-x-1 gap-y-8 sm:mt-12 md:mx-auto md:max-w-lg md:grid-cols-2 md:gap-x-4 lg:mx-0 lg:max-w-none lg:grid-cols-4">
->>>>>>> 81ed4096
         {currentEvents.map((event, index) => (
           <EventsCard
             key={index}
