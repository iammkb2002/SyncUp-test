"use client";

import { useState } from "react";
import OrganizationEventsComponent from "./organization_events";
import OrganizationMembershipsComponent from "./organization_membership";
import OrganizationPostsComponent from "./organization_posts";

<<<<<<< HEAD
const TabsComponent = ({ organizationid, events }) => {
=======
import { Membership, MembershipsProps } from "@/lib/types";
import { useParams } from "next/navigation";

const TabsComponent = ({ organizationid, memberships }) => {
>>>>>>> 262a89ce
  const [activeTab, setActiveTab] = useState("posts");

  const handleTabChange = (tab: any) => {
    setActiveTab(tab);
  };

  let tabContent = null;
  if (activeTab === "posts") {
    tabContent = <OrganizationPostsComponent />;
  } else if (activeTab === "membership") {
    tabContent = <OrganizationMembershipsComponent memberships = {memberships}/>;
  } else if (activeTab === "events") {
    tabContent = <OrganizationEventsComponent events={events} />;
  }

  return (
    <div>
      <div className="mt-4 flex justify-center sm:mt-4 lg:mt-6">
        <a
          className={`mr-4 cursor-pointer text-light ${
            activeTab === "posts" ? "font-semibold text-primary" : ""
          }`}
          onClick={() => handleTabChange("posts")}
        >
          Posts
        </a>
        <a
          className={`mr-4 cursor-pointer text-light ${
            activeTab === "membership" ? "font-semibold text-primary" : ""
          }`}
          onClick={() => handleTabChange("membership")}
        >
          Membership
        </a>
        <a
          className={`cursor-pointer text-light ${
            activeTab === "events" ? "font-semibold text-primary" : ""
          }`}
          onClick={() => handleTabChange("events")}
        >
          Events
        </a>
      </div>
      <hr className="mt-2 border-t border-[#525252]" />
      <div className="mt-8">{tabContent}</div>
    </div>
  );
};

export default TabsComponent;<|MERGE_RESOLUTION|>--- conflicted
+++ resolved
@@ -5,14 +5,11 @@
 import OrganizationMembershipsComponent from "./organization_membership";
 import OrganizationPostsComponent from "./organization_posts";
 
-<<<<<<< HEAD
-const TabsComponent = ({ organizationid, events }) => {
-=======
 import { Membership, MembershipsProps } from "@/lib/types";
 import { useParams } from "next/navigation";
-
-const TabsComponent = ({ organizationid, memberships }) => {
->>>>>>> 262a89ce
+        
+const TabsComponent = ({ organizationid, memberships, events }) => {
+    
   const [activeTab, setActiveTab] = useState("posts");
 
   const handleTabChange = (tab: any) => {
