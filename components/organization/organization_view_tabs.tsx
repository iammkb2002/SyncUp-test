"use client";

import { useState } from "react";
import OrganizationEventsComponent from "./organization_events";
import OrganizationMembershipsComponent from "./organization_membership";
import OrganizationPostsComponent from "./organization_posts";

<<<<<<< HEAD
const TabsComponent = ({ organizationid, posts }) => {
=======
const TabsComponent = ({
  organizationid,
  memberships,
  events,
}: {
  organizationid: any;
  memberships: any;
  events: any;
}) => {
>>>>>>> b787ba6e
  const [activeTab, setActiveTab] = useState("posts");

  const handleTabChange = (tab: any) => {
    setActiveTab(tab);
  };

  let tabContent = null;
  if (activeTab === "posts") {
    tabContent = (
      <OrganizationPostsComponent organizationid={organizationid} posts={posts} />
    );
  } else if (activeTab === "membership") {
    tabContent = <OrganizationMembershipsComponent memberships={memberships} />;
  } else if (activeTab === "events") {
    tabContent = <OrganizationEventsComponent events={events} />;
  }

  return (
    <div>
      <div>
        <div className="border-b border-gray-700">
          <nav className="-mb-px flex space-x-8 px-4 sm:px-6" aria-label="Tabs">
            <button
              onClick={() => handleTabChange("posts")}
              className={`whitespace-nowrap border-b-2 px-1 py-4 text-base font-medium ${
                activeTab === "posts"
                  ? "border-primary text-primary"
                  : "border-transparent text-light hover:border-gray-300 hover:text-gray-300"
              }`}
            >
              Posts
            </button>
            <button
              onClick={() => handleTabChange("membership")}
              className={`whitespace-nowrap border-b-2 px-1 py-4 text-base font-medium ${
                activeTab === "membership"
                  ? "border-primary text-primary"
                  : "border-transparent text-light hover:border-gray-300 hover:text-gray-300"
              }`}
            >
              Membership
            </button>
            <button
              onClick={() => handleTabChange("events")}
              className={`whitespace-nowrap border-b-2 px-1 py-4 text-base font-medium ${
                activeTab === "events"
                  ? "border-primary text-primary"
                  : "border-transparent text-light hover:border-gray-300 hover:text-gray-300"
              }`}
            >
              Events
            </button>
          </nav>
        </div>
        <div className="mt-8">{tabContent}</div>
      </div>
    </div>
  );
};

export default TabsComponent;<|MERGE_RESOLUTION|>--- conflicted
+++ resolved
@@ -5,19 +5,18 @@
 import OrganizationMembershipsComponent from "./organization_membership";
 import OrganizationPostsComponent from "./organization_posts";
 
-<<<<<<< HEAD
-const TabsComponent = ({ organizationid, posts }) => {
-=======
 const TabsComponent = ({
   organizationid,
   memberships,
   events,
+  posts
 }: {
   organizationid: any;
   memberships: any;
   events: any;
+  posts: any;
 }) => {
->>>>>>> b787ba6e
+
   const [activeTab, setActiveTab] = useState("posts");
 
   const handleTabChange = (tab: any) => {
