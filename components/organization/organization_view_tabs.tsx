"use client";

import { useState } from "react";
import OrganizationEventsComponent from "./organization_events";
import OrganizationMembershipsComponent from "./organization_membership";
import OrganizationPostsComponent from "./organization_posts";
<<<<<<< HEAD
import { Membership, MembershipsProps } from "@/lib/types";
import { useParams } from "next/navigation";

const TabsComponent: React.FC<MembershipsProps> = ({ memberships }) => {
=======

const TabsComponent = ({ organizationid }) => {
>>>>>>> f8631a39
  const [activeTab, setActiveTab] = useState("posts");

  const handleTabChange = (tab: any) => {
    setActiveTab(tab);
  };

  let tabContent = null;
  if (activeTab === "posts") {
    tabContent = <OrganizationPostsComponent />;
  } else if (activeTab === "membership") {
    tabContent = <OrganizationMembershipsComponent memberships = {memberships}/>;
  } else if (activeTab === "events") {
    tabContent = <OrganizationEventsComponent organizationid={organizationid} />;
  }

  return (
    <div>
      <div className="mt-4 flex justify-center sm:mt-4 lg:mt-6">
        <a
          className={`mr-4 cursor-pointer text-light ${
            activeTab === "posts" ? "font-semibold text-primary" : ""
          }`}
          onClick={() => handleTabChange("posts")}
        >
          Posts
        </a>
        <a
          className={`mr-4 cursor-pointer text-light ${
            activeTab === "membership" ? "font-semibold text-primary" : ""
          }`}
          onClick={() => handleTabChange("membership")}
        >
          Membership
        </a>
        <a
          className={`cursor-pointer text-light ${
            activeTab === "events" ? "font-semibold text-primary" : ""
          }`}
          onClick={() => handleTabChange("events")}
        >
          Events
        </a>
      </div>
      <hr className="mt-2 border-t border-[#525252]" />
      <div className="mt-8">{tabContent}</div>
    </div>
  );
};

export default TabsComponent;<|MERGE_RESOLUTION|>--- conflicted
+++ resolved
@@ -4,15 +4,11 @@
 import OrganizationEventsComponent from "./organization_events";
 import OrganizationMembershipsComponent from "./organization_membership";
 import OrganizationPostsComponent from "./organization_posts";
-<<<<<<< HEAD
+
 import { Membership, MembershipsProps } from "@/lib/types";
 import { useParams } from "next/navigation";
 
-const TabsComponent: React.FC<MembershipsProps> = ({ memberships }) => {
-=======
-
-const TabsComponent = ({ organizationid }) => {
->>>>>>> f8631a39
+const TabsComponent = ({ organizationid, memberships }) => {
   const [activeTab, setActiveTab] = useState("posts");
 
   const handleTabChange = (tab: any) => {
