"use client";

import { useParams } from "next/navigation";
import { useEffect, useState } from "react";
import OrganizationEventsComponent from "./organization_events";
import OrganizationMembershipsComponent from "../memberships/organization_membership";
import OrganizationPostsComponent from "./organization_posts";

const TabsComponent = ({
  organizationid,
  memberships,
  events,
  posts,
  id,
}: {
  organizationid: any;
  memberships: any;
  events: any;
  posts: any;
  id: any;
}) => {
  const { orgslug } = useParams();
  const query = new URLSearchParams(window.location.search);
  const initialTab = query.get("tab") || "posts";
  const [activeTab, setActiveTab] = useState(initialTab);

  useEffect(() => {
    const urlTab = query.get("tab");
    if (urlTab && urlTab !== activeTab) {
      setActiveTab(urlTab);
    }
  }, [query.get("tab")]);

  const handleTabChange = (tab: any) => {
    setActiveTab(tab);
    query.set("tab", tab);
    const newUrl = `${window.location.pathname}?${query.toString()}`;
    window.history.pushState({}, "", newUrl);
  };

  let tabContent = null;
  if (activeTab === "posts") {
    tabContent = (
      <OrganizationPostsComponent organizationid={organizationid} posts={posts} />
    );
  } else if (activeTab === "membership") {
<<<<<<< HEAD
    tabContent = (
      <OrganizationMembershipsComponent memberships={memberships} userid={id} />
    );
=======
    tabContent = <OrganizationMembershipsComponent memberships = {memberships} userid={id}/>;
>>>>>>> 99e5e351
  } else if (activeTab === "events") {
    tabContent = <OrganizationEventsComponent events={events} />;
  }

  return (
    <div>
      <div>
        <div className="border-b border-gray-700">
          <nav className="-mb-px flex space-x-8 px-4 sm:px-6" aria-label="Tabs">
            <button
              onClick={() => handleTabChange("posts")}
              className={`whitespace-nowrap border-b-2 px-1 py-4 text-base font-medium ${
                activeTab === "posts"
                  ? "border-primary text-primary"
                  : "border-transparent text-light hover:border-gray-300 hover:text-gray-300"
              }`}
            >
              Posts
            </button>
            <button
              onClick={() => handleTabChange("membership")}
              className={`whitespace-nowrap border-b-2 px-1 py-4 text-base font-medium ${
                activeTab === "membership"
                  ? "border-primary text-primary"
                  : "border-transparent text-light hover:border-gray-300 hover:text-gray-300"
              }`}
            >
              Membership
            </button>
            <button
              onClick={() => handleTabChange("events")}
              className={`whitespace-nowrap border-b-2 px-1 py-4 text-base font-medium ${
                activeTab === "events"
                  ? "border-primary text-primary"
                  : "border-transparent text-light hover:border-gray-300 hover:text-gray-300"
              }`}
            >
              Events
            </button>
          </nav>
        </div>
        <div className="mt-8">{tabContent}</div>
      </div>
    </div>
  );
};

export default TabsComponent;<|MERGE_RESOLUTION|>--- conflicted
+++ resolved
@@ -44,13 +44,9 @@
       <OrganizationPostsComponent organizationid={organizationid} posts={posts} />
     );
   } else if (activeTab === "membership") {
-<<<<<<< HEAD
     tabContent = (
       <OrganizationMembershipsComponent memberships={memberships} userid={id} />
     );
-=======
-    tabContent = <OrganizationMembershipsComponent memberships = {memberships} userid={id}/>;
->>>>>>> 99e5e351
   } else if (activeTab === "events") {
     tabContent = <OrganizationEventsComponent events={events} />;
   }
